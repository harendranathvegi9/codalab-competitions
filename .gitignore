--- conflicted
+++ resolved
@@ -1,12 +1,27 @@
+# CodaLab Files #
+#################
+codalab/config/generated
+codalab/static/*/*
+/bundles/*
+
+# Virtuelenv files #
+####################
 venv/*/*
-*.log
+
+# Compass/SASS generated files #
+################################
+**/**/.sass-cache
+
+# Python specific files #
+#########################
 *.pot
 *.pyc
+
+# Editor backup files #
+#######################
 *~
 \#*\#
 .\#*
-*.db
-
 
 # Compiled source #
 ###################
@@ -34,7 +49,8 @@
 ######################
 *.log
 *.sql
-*.sqlite
+*.sqlite*
+*.db
 
 # OS generated files #
 ######################
@@ -46,15 +62,4 @@
 Icon?
 ehthumbs.db
 Thumbs.db
-/other/*
-=======
-*_db.sqlite
-codalab/static/*/*
-<<<<<<< HEAD
-**/**/.sass-cache
-**/**/.DS_Store
-=======
-/bundles/*
-=======
-codalab/config/generated
->>>>>>> 9ae3e653
+/other/*