--- conflicted
+++ resolved
@@ -1,28 +1,9 @@
-# CodaLab: a platform for
+# codalab
 
 This is CodaLab. It goes to eleven. Just not yet.
 
 ## Local Installation
 
-<<<<<<< HEAD
-This is all Python. It works on Windows, Linux, Mac and BSD most of the time.
-You need two things to start. Well, three things if you count the computer. You
-need to have Python 2.7.x installed and a version of pip >= 1.3. 
-
-#### Linux
-
-For current Debian-based Linux distributions , BSD and Mac Python 2.7 is
-usually installed. However... Redhat-based Linux distributions, such as RHEL
-and CentOS, sometimes behind the curve and do not have python 2.7. As of this
-writing, CentOS 6.4 is at Python 2.6, which is well on its way to EOL. Python
-2.6 may work, but code will be written with 2.7 and 3.3+ in mind. 
-
-#### Windows
-
-For Windows you can install Python from here (be sure to select the correct one
-for you architecture):
-
-=======
 This is all Python.  It works on Windows, Linux, Mac and BSD most of the time.
 
 ### Installing Python
@@ -44,7 +25,6 @@
 For Windows you can install Python from here (be sure to select the correct one
 for you architecture):
 
->>>>>>> db0d6a6e
     http://www.python.org/download/releases/2.7.5/
   
 To Install Pip you should install distribute. Download the following URL:
@@ -61,13 +41,10 @@
 
     easy_install pip
 
-<<<<<<< HEAD
-=======
 Note that 'easy\_install.exe' will be located in the Scripts directory of your
 Python installation. You may find it easier to add the Scripts folder to your
 environment's PATH variable.
 
->>>>>>> db0d6a6e
 If this seems like a lot of steps, it is. There are a couple of ways to do it,
 but it is assumed that if you read this far you are a developer of some sort,
 have some experience navigating a shell of some sort and/or have an awareness
@@ -76,30 +53,6 @@
 
 ### virtualenv
 
-<<<<<<< HEAD
-From here you need to have the source checked-out/cloned. If you don't have a
-local copy and you are reading this then you have come to the right place. Only
-a few clicks will get you where you need to be. 
-
-Assuming that you have a copy, you will need to install the other requirements.
-It is best to work in a virtualenv. It is even better to install
-virtualenvwrapper:
-
-    pip install virtualenv
-
-For the Linux crowd (and I am also looking at you Mac folks), you will install (probably with sudo):
-
-    pip install virtualenvwrapper
-
-See [here](http://virtualenvwrapper.readthedocs.org/en/latest/).
-
-The Windows contigent can install:
-
-    pip install virtualenvwrapper-powershell
-
-See [here](http://docs.python-guide.org/en/latest/dev/virtualenvs.html) and
-[here](http://virtualenvwrapper.readthedocs.org/en/latest/install.html).
-=======
 First, we will install virtualenv, which allows us to create a virtual
 environment to keep the CodaLab packages separate from the rest of your system:
 
@@ -122,33 +75,9 @@
 [here](http://virtualenvwrapper.readthedocs.org/en/latest/install.html).
 
 ### Creating a virtual environment
->>>>>>> db0d6a6e
 
 You can run a single command to install everything you need:
 
-<<<<<<< HEAD
-With all the tooling in place, you can create a virtual environment into which
-packages can be installed and be kept separate from what is installed on the
-system, globally.
-
-    virtualenv MyEnv  # Creates a directory called MyEnv (do this once)
-
-Each time you want to activate the environment, type:
-
-    source MyEnv/bin/activate
-
-The shell prompt should indicate that you're in the environment.
-
-Then, assuming the code is checked out:
-
-    pip install -r codalab/requirements/common.txt
-
-Then to start the CodaLab server:
- 
-    cd codalab
-    python manage.py syncdb  # Need settings.DATABASES (TODO)
-    python manage.py runserver
-=======
     ./bootstrap 
 
 Or you can follow the following steps if you want to walk through the details.
@@ -178,5 +107,4 @@
 This usually means that the requirements have not been installed.
 
 You should be able to go to [http://127.0.0.1:8000](http://127.0.0.1:8000) to
-access your local copy of the website.
->>>>>>> db0d6a6e
+access your local copy of the website.