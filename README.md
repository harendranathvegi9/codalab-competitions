# CodaLab: a platform for

This is CodaLab. It goes to eleven. Just not yet.

## get it working locally

This is all Python. It works on Windows, Linux, Mac and BSD most of the time.
You need two things to start. Well, three things if you count the computer. You
need to have Python 2.7.x installed and a version of pip >= 1.3. 

#### Linux

For current Debian-based Linux distributions , BSD and Mac Python 2.7 is
usually installed. However... Redhat-based Linux distributions, such as RHEL
and CentOS, sometimes behind the curve and do not have python 2.7. As of this
writing, CentOS 6.4 is at Python 2.6, which is well on its way to EOL. Python
2.6 may work, but code will be written with 2.7 and 3.3+ in mind. 

#### Windows

For Windows you can install Python from here (be sure to select the correct one
for you architecture):

    http://www.python.org/download/releases/2.7.5/
  
To Install Pip you should install distribute. Download the following URL:

    http://python-distribute.org/distribute_setup.py

Run it from a shell from the directory into where it was downloaded:
  
<<<<<<< HEAD
```
python distribute_setup.py
```
=======
    python distribute_setup.py
>>>>>>> abd56266

Or, execute it from Explorer if file associations were setup.

You can then execute from a command-line:

<<<<<<< HEAD
```
easy_install pip
```

Note that 'easy_install.exe' will be located in the Scripts directory of your Python installation. You may find it easier to add the Scripts folder to your environment's PATH variable.
=======
    easy_install pip
>>>>>>> abd56266

If this seems like a lot of steps, it is. There are a couple of ways to do it,
but it is assumed that if you read this far you are a developer of some sort,
have some experience navigating a shell of some sort and/or have an awareness
of the idiosyncratic nature of the platform(s) you employ in you personal and
professional endeavors.

### Virtual Environments

From here you need to have the source checked-out/cloned. If you don't have a
local copy and you are reading this then you have come to the right place. Only
a few clicks will get you where you need to be. 

<<<<<<< HEAD
Assuming that you have a copy, you will need to install the other requirements. It is best to work in a virtualenv. It is even better to install virtualenvwrapper:

```
pip install virtualenv
```
=======
Assuming that you have a copy, you will need to install the other requirements.
It is best to work in a virtualenv. It is even better to install
virtualenvwrapper:

    pip install virtualenv
>>>>>>> abd56266

For the Linux crowd (and I am also looking at you Mac folks), you will install (probably with sudo):

<<<<<<< HEAD
```
pip install virtualenvwrapper
```

See http://virtualenvwrapper.readthedocs.org/en/latest/

The *dows contigent can install from the Windows PowerShell command-line shell:

```
pip install virtualenvwrapper-powershell
$env:WORKON_HOME="~/Envs"
mkdir $env:WORKON_HOME
import-module virtualenvwrapper
```

See http://docs.python-guide.org/en/latest/dev/virtualenvs.html
and http://virtualenvwrapper.readthedocs.org/en/latest/install.html
=======
    pip install virtualenvwrapper

See [here](http://virtualenvwrapper.readthedocs.org/en/latest/).

The Windows contigent can install:

    pip install virtualenvwrapper-powershell

See [here](http://docs.python-guide.org/en/latest/dev/virtualenvs.html) and
[here](http://virtualenvwrapper.readthedocs.org/en/latest/install.html).
>>>>>>> abd56266

### Actual Development

With all the tooling in place, you can create a virtual environment into which
packages can be installed and be kept separate from what is installed on the
system, globally.

<<<<<<< HEAD
```
mkvirtualenv MyEnv
```
=======
    virtualenv MyEnv  # Creates a directory called MyEnv (do this once)
>>>>>>> abd56266

Each time you want to activate the environment, type:

    source MyEnv/bin/activate

<<<<<<< HEAD
```
pip install -r codalab/requirements/dev.txt
```

Which will install the dependences for a dev environment. 


Then:

```
cd codalab
python manage.py syncdb
python manage.py runserver
```
 
If syncdb fails it will provide an error. If certain python packages and/or Django apps and modules are not installed it will indicate what it cannot find. This usually means that the requirements have not been installed.
=======
The shell prompt should indicate that you're in the environment.

Then, assuming the code is checked out:

    pip install -r codalab/requirements/common.txt

Then to start the CodaLab server:
 
    cd codalab
    python manage.py syncdb  # Need settings.DATABASES (TODO)
    python manage.py runserver
>>>>>>> abd56266
<|MERGE_RESOLUTION|>--- conflicted
+++ resolved
@@ -29,27 +29,13 @@
 
 Run it from a shell from the directory into where it was downloaded:
   
-<<<<<<< HEAD
-```
-python distribute_setup.py
-```
-=======
     python distribute_setup.py
->>>>>>> abd56266
 
 Or, execute it from Explorer if file associations were setup.
 
 You can then execute from a command-line:
 
-<<<<<<< HEAD
-```
-easy_install pip
-```
-
-Note that 'easy_install.exe' will be located in the Scripts directory of your Python installation. You may find it easier to add the Scripts folder to your environment's PATH variable.
-=======
     easy_install pip
->>>>>>> abd56266
 
 If this seems like a lot of steps, it is. There are a couple of ways to do it,
 but it is assumed that if you read this far you are a developer of some sort,
@@ -63,41 +49,14 @@
 local copy and you are reading this then you have come to the right place. Only
 a few clicks will get you where you need to be. 
 
-<<<<<<< HEAD
-Assuming that you have a copy, you will need to install the other requirements. It is best to work in a virtualenv. It is even better to install virtualenvwrapper:
-
-```
-pip install virtualenv
-```
-=======
 Assuming that you have a copy, you will need to install the other requirements.
 It is best to work in a virtualenv. It is even better to install
 virtualenvwrapper:
 
     pip install virtualenv
->>>>>>> abd56266
 
 For the Linux crowd (and I am also looking at you Mac folks), you will install (probably with sudo):
 
-<<<<<<< HEAD
-```
-pip install virtualenvwrapper
-```
-
-See http://virtualenvwrapper.readthedocs.org/en/latest/
-
-The *dows contigent can install from the Windows PowerShell command-line shell:
-
-```
-pip install virtualenvwrapper-powershell
-$env:WORKON_HOME="~/Envs"
-mkdir $env:WORKON_HOME
-import-module virtualenvwrapper
-```
-
-See http://docs.python-guide.org/en/latest/dev/virtualenvs.html
-and http://virtualenvwrapper.readthedocs.org/en/latest/install.html
-=======
     pip install virtualenvwrapper
 
 See [here](http://virtualenvwrapper.readthedocs.org/en/latest/).
@@ -108,7 +67,6 @@
 
 See [here](http://docs.python-guide.org/en/latest/dev/virtualenvs.html) and
 [here](http://virtualenvwrapper.readthedocs.org/en/latest/install.html).
->>>>>>> abd56266
 
 ### Actual Development
 
@@ -116,36 +74,12 @@
 packages can be installed and be kept separate from what is installed on the
 system, globally.
 
-<<<<<<< HEAD
-```
-mkvirtualenv MyEnv
-```
-=======
     virtualenv MyEnv  # Creates a directory called MyEnv (do this once)
->>>>>>> abd56266
 
 Each time you want to activate the environment, type:
 
     source MyEnv/bin/activate
 
-<<<<<<< HEAD
-```
-pip install -r codalab/requirements/dev.txt
-```
-
-Which will install the dependences for a dev environment. 
-
-
-Then:
-
-```
-cd codalab
-python manage.py syncdb
-python manage.py runserver
-```
- 
-If syncdb fails it will provide an error. If certain python packages and/or Django apps and modules are not installed it will indicate what it cannot find. This usually means that the requirements have not been installed.
-=======
 The shell prompt should indicate that you're in the environment.
 
 Then, assuming the code is checked out:
@@ -156,5 +90,4 @@
  
     cd codalab
     python manage.py syncdb  # Need settings.DATABASES (TODO)
-    python manage.py runserver
->>>>>>> abd56266
+    python manage.py runserver