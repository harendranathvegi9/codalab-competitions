--- conflicted
+++ resolved
@@ -16,7 +16,6 @@
 from django.contrib.auth.decorators import login_required
 from django.utils.decorators import method_decorator
 
-<<<<<<< HEAD
 from apps.jobs.models import Job
 from apps.web import models as webmodels
 from apps.web.tasks import (create_competition, evaluate_submission)
@@ -74,11 +73,6 @@
         if 'competition_id' in info:
             data['id'] = info['competition_id']
         return Response(data)
-=======
-from apps.web import signals
-from apps.web import tasks
-from apps.web import models as webmodels
->>>>>>> a8fbbadb
 
 class CompetitionAPIViewSet(viewsets.ModelViewSet):
     serializer_class = serializers.CompetitionSerial
@@ -140,14 +134,6 @@
     @action(permission_classes=[permissions.IsAuthenticated])
     def participate(self, request, pk=None):
         comp = self.get_object()
-        terms = request.DATA['agreed_terms']
-<<<<<<< HEAD
-        status = webmodels.ParticipantStatus.objects.get(codename=webmodels.ParticipantStatus.PENDING)
-        p, cr = webmodels.CompetitionParticipant.objects.get_or_create(user=self.request.user,
-                                                                   competition=comp,
-                                                                   defaults={'status': status,
-                                                                             'reason': None})
-=======
 
         # If there is no registration required we just check to make sure they have agreed to the terms and conditions
         # which is done by the javascript before the ajax call, during form validation.
@@ -156,9 +142,10 @@
         else:
             status = webmodels.ParticipantStatus.objects.get(codename=webmodels.ParticipantStatus.APPROVED)
 
-        p,cr = webmodels.CompetitionParticipant.objects.get_or_create(user=self.request.user, competition=comp, defaults={'status': status, 'reason': None})
-
->>>>>>> a8fbbadb
+        p,cr = webmodels.CompetitionParticipant.objects.get_or_create(user=self.request.user,
+                                                                      competition=comp,
+                                                                      defaults={'status': status, 'reason': None})
+
         response_data = {
             'result' : 201 if cr else 200,
             'id' : p.id
@@ -332,19 +319,11 @@
                 break
         if phase is None or phase.is_active is False:
             raise PermissionDenied(detail = 'Competition phase is closed.')
-<<<<<<< HEAD
         obj.phase = phase
 
     def post_save(self,obj,created):
         if created:
             evaluate_submission(obj.pk, obj.phase.is_scoring_only)
-=======
-        obj.phase = phase    
-            
-    def post_save(self,obj,created):
-        if created:
-            signals.do_submission.send(sender=webmodels.CompetitionSubmission, instance=obj)
->>>>>>> a8fbbadb
 
     def handle_exception(self, exc):
         if type(exc) is DjangoPermissionDenied:
