--- conflicted
+++ resolved
@@ -6,12 +6,8 @@
 <html class="no-js" {% block custom_html_attributes %}{% endblock %} lang="en">
 
 <head>
-<<<<<<< HEAD
-  <meta charset="utf-8" /> 
-  <meta name="globalsign-domain-verification" content="1lsowFdlUrrtcRyvAiFS11btFe-ChVU8h2FmxHw7sD" />
-=======
     <meta charset="utf-8" />
->>>>>>> 226f344b
+    <meta name="globalsign-domain-verification" content="1lsowFdlUrrtcRyvAiFS11btFe-ChVU8h2FmxHw7sD" />
 
     <!-- Set the viewport width to device width for mobile -->
     <meta name="viewport" content="width=device-width" />
