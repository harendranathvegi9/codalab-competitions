﻿{% extends 'base.html' %}
{% block head_title %}Home{% endblock %}
{% block nosubheader %} {% endblock nosubheader %}
{% block hero_subheader %}
<!-- First Band (Slider) -->
<div class="slider">
  CodaLab = Experiments + Competitions
</div>
{% endblock hero_subheader %}

{% block content %}
<!-- Hero block -->
<div class="row">  
    <div class="row">
        <div class="large-12 columns">
            <p><br></p>
        </div>
    </div>
</div>
<!-- Three-up Content Blocks -->
<div class="row homepage_featured">
    <div class="large-6 columns">
        <a href="#"><img src="{{STATIC_URL}}site/Images/icon_experiments.png" alt="Experiments Coming Soon..."><br><h2>Experiments</h2></a><br>
        <p>CodaLab Experiments enable collaborative research and computational research to be done in an efficient and reproducible manner. By providing modularity, live execution, and inline annotation of code with rich explanations, CodaLab enables you to quickly sketch ideas and collaborate with fellow community members.</p><br>
    </div>
    <div class="large-6 columns">
        <a href="/competitions"><img src="{{STATIC_URL}}site/Images/icon_competitions.png" alt="CodaLab Competitions"><br><h2>Competitions</h2></a><br>
        <p>CodaLab competitions provide an opportunity for researchers, developers and algorithmists to create solutions for problems across a wide range of domains, and advance the state of the art for their respective areas of interest.</p>
    </div>
</div>

<!-- Call to Action Panel -->
<div class="row">
<<<<<<< HEAD
  <div class="small-12 columns">
    <div class="panel">
      <img class="left" src="{{ STATIC_URL }}foundation/img/news-csr.png" width="50px">
      <h6>CodaLab</h6>
      <div class="row"></div>
      <p>
        CodaLab is a platform built using Python, Django, and Foundation that lets communities explore experiments together and propose challenges designed to advance the state of the art. The first two communities helping build CodaLab are the Machine Learning community and the Medical Imaging community.
      </p>
      <div class="small-3 columns right">
        <div class="globalBlueButtonAtag">
          <a href="{% url 'account_signup' %}" data-reveal-id="signup-modal" data-reveal-ajax="true" class="radius button right">Sign Up</a>
        </div>
      </div>
    </div>      
  </div>
</div>

</div>

{% endblock %}
=======
    <div class="small-12 columns">
        <div class="panel">
            <h4>CodaLab</h4>
            <div class="row"></div>
            <div class="row">
                <div class="small-10 columns">
                    <p>
                    CodaLab is a platform built using Python, Django, and Foundation that lets communities explore experiments together and propose challenges designed to advance the state of the art. The first two communities helping build CodaLab are the Machine Learning community and the Medical Imaging community.
                    </p>
                </div>
                <div class="small-2 columns">
                    {% if not user.is_authenticated %}
                    <a href="{% url 'account_signup' %}" class="button">Sign Up</a>
                    {% endif %}
                </div>
            </div>
        </div>      
    </div>
</div>

{% endblock content %}
>>>>>>> 790f2c1a
<|MERGE_RESOLUTION|>--- conflicted
+++ resolved
@@ -1,77 +1,54 @@
-﻿{% extends 'base.html' %}
-{% block head_title %}Home{% endblock %}
-{% block nosubheader %} {% endblock nosubheader %}
-{% block hero_subheader %}
-<!-- First Band (Slider) -->
-<div class="slider">
-  CodaLab = Experiments + Competitions
-</div>
-{% endblock hero_subheader %}
-
-{% block content %}
-<!-- Hero block -->
-<div class="row">  
-    <div class="row">
-        <div class="large-12 columns">
-            <p><br></p>
-        </div>
-    </div>
-</div>
-<!-- Three-up Content Blocks -->
-<div class="row homepage_featured">
-    <div class="large-6 columns">
-        <a href="#"><img src="{{STATIC_URL}}site/Images/icon_experiments.png" alt="Experiments Coming Soon..."><br><h2>Experiments</h2></a><br>
-        <p>CodaLab Experiments enable collaborative research and computational research to be done in an efficient and reproducible manner. By providing modularity, live execution, and inline annotation of code with rich explanations, CodaLab enables you to quickly sketch ideas and collaborate with fellow community members.</p><br>
-    </div>
-    <div class="large-6 columns">
-        <a href="/competitions"><img src="{{STATIC_URL}}site/Images/icon_competitions.png" alt="CodaLab Competitions"><br><h2>Competitions</h2></a><br>
-        <p>CodaLab competitions provide an opportunity for researchers, developers and algorithmists to create solutions for problems across a wide range of domains, and advance the state of the art for their respective areas of interest.</p>
-    </div>
-</div>
-
-<!-- Call to Action Panel -->
-<div class="row">
-<<<<<<< HEAD
-  <div class="small-12 columns">
-    <div class="panel">
-      <img class="left" src="{{ STATIC_URL }}foundation/img/news-csr.png" width="50px">
-      <h6>CodaLab</h6>
-      <div class="row"></div>
-      <p>
-        CodaLab is a platform built using Python, Django, and Foundation that lets communities explore experiments together and propose challenges designed to advance the state of the art. The first two communities helping build CodaLab are the Machine Learning community and the Medical Imaging community.
-      </p>
-      <div class="small-3 columns right">
-        <div class="globalBlueButtonAtag">
-          <a href="{% url 'account_signup' %}" data-reveal-id="signup-modal" data-reveal-ajax="true" class="radius button right">Sign Up</a>
-        </div>
-      </div>
-    </div>      
-  </div>
-</div>
-
-</div>
-
-{% endblock %}
-=======
-    <div class="small-12 columns">
-        <div class="panel">
-            <h4>CodaLab</h4>
-            <div class="row"></div>
-            <div class="row">
-                <div class="small-10 columns">
-                    <p>
-                    CodaLab is a platform built using Python, Django, and Foundation that lets communities explore experiments together and propose challenges designed to advance the state of the art. The first two communities helping build CodaLab are the Machine Learning community and the Medical Imaging community.
-                    </p>
-                </div>
-                <div class="small-2 columns">
-                    {% if not user.is_authenticated %}
-                    <a href="{% url 'account_signup' %}" class="button">Sign Up</a>
-                    {% endif %}
-                </div>
-            </div>
-        </div>      
-    </div>
-</div>
-
-{% endblock content %}
->>>>>>> 790f2c1a
+﻿{% extends 'base.html' %}
+{% block head_title %}Home{% endblock %}
+{% block nosubheader %} {% endblock nosubheader %}
+{% block hero_subheader %}
+<!-- First Band (Slider) -->
+<div class="slider">
+  CodaLab = Experiments + Competitions
+</div>
+{% endblock hero_subheader %}
+
+{% block content %}
+<!-- Hero block -->
+<div class="row">  
+    <div class="row">
+        <div class="large-12 columns">
+            <p><br></p>
+        </div>
+    </div>
+</div>
+<!-- Three-up Content Blocks -->
+<div class="row homepage_featured">
+    <div class="large-6 columns">
+        <a href="#"><img src="{{STATIC_URL}}site/Images/icon_experiments.png" alt="Experiments Coming Soon..."><br><h2>Experiments</h2></a><br>
+        <p>CodaLab Experiments enable collaborative research and computational research to be done in an efficient and reproducible manner. By providing modularity, live execution, and inline annotation of code with rich explanations, CodaLab enables you to quickly sketch ideas and collaborate with fellow community members.</p><br>
+    </div>
+    <div class="large-6 columns">
+        <a href="/competitions"><img src="{{STATIC_URL}}site/Images/icon_competitions.png" alt="CodaLab Competitions"><br><h2>Competitions</h2></a><br>
+        <p>CodaLab competitions provide an opportunity for researchers, developers and algorithmists to create solutions for problems across a wide range of domains, and advance the state of the art for their respective areas of interest.</p>
+    </div>
+</div>
+
+<!-- Call to Action Panel -->
+<div class="row">
+    <div class="small-12 columns">
+        <div class="panel">
+            <h4>CodaLab</h4>
+            <div class="row"></div>
+            <div class="row">
+                <div class="small-10 columns">
+                    <p>
+                    CodaLab is a platform built using Python, Django, and Foundation that lets communities explore experiments together and propose challenges designed to advance the state of the art. The first two communities helping build CodaLab are the Machine Learning community and the Medical Imaging community.
+                    </p>
+                </div>
+                <div class="small-2 columns">
+                    {% if not user.is_authenticated %}
+                    <a href="{% url 'account_signup' %}" class="button">Sign Up</a>
+                    {% endif %}
+                </div>
+            </div>
+        </div>      
+    </div>
+</div>
+
+{% endblock content %}