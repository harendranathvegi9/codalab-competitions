﻿{% load static %}

{% if not competitions %}
  <p>You do not manage any competitions.</p>
{% else %}
  {% for competition in competitions %}
    <div class="competition-tile">
      <article class="subContainer">
        <input id="competitionID" type="hidden" value="{{ competition.pk }}" />
        <div class="competitionTileLftStrip"></div>
        <div class="articleTextArea">
          <a href="/competitions/{{competition.pk}}">
            <div class="articleTextAreaContainer">
              <div class="articleImageContainer">
                <div class="subContainerPadding">
                    {% if competition.image_url = None %}
                    
				    <img src="{% static "img/ProfileImageDummy.jpg" %}">
                    {% else %}
				    <img src="{{ competition.image_url }}">
                    {% endif %}
                </div>
              </div>
              
              <div class="subContainerPadding">
                <div class="articleHeadingContainer">
                  <h3>{{ competition.title }}</h3>
                  <label>Organized by {{ competition.creator }}</label>
                </div>
                <p>{{ competition.description }}</p>
              </div>
            </div>
          </a>
          <div class="small-10 columns cursor-default myCompetitionButtons">
            <!-- comment out delete to make things safe -->
<<<<<<< HEAD
            <a href="{% url 'competitions:delete' pk=item.pk %}"><button class="secondary button">Delete</button></a>
            <a href="{% url 'competitions:edit' pk=item.pk %}"><button class="secondary button">Edit</button></a>
            <a href="{% url 'my_competition_participants' competition_id=item.pk %}"><button class="secondary button">Participants</button></a>
=======
            <!--
            <a href="{% url 'competitions:delete' pk=competition.pk %}"><button class="secondary button">Delete</button></a>
            -->
            <a href="{% url 'competitions:edit' pk=competition.pk %}"><button class="secondary button">Edit</button></a>
            <a href="{% url 'my_competition_participants' competition_id=competition.pk %}"><button class="secondary button">Participants</button></a>
>>>>>>> 26a0071d
         </div>
       </div>
     </article>
    </div>                
  {% endfor %}    
{% endif %}
<|MERGE_RESOLUTION|>--- conflicted
+++ resolved
@@ -1,52 +1,46 @@
-﻿{% load static %}
-
-{% if not competitions %}
-  <p>You do not manage any competitions.</p>
-{% else %}
-  {% for competition in competitions %}
-    <div class="competition-tile">
-      <article class="subContainer">
-        <input id="competitionID" type="hidden" value="{{ competition.pk }}" />
-        <div class="competitionTileLftStrip"></div>
-        <div class="articleTextArea">
-          <a href="/competitions/{{competition.pk}}">
-            <div class="articleTextAreaContainer">
-              <div class="articleImageContainer">
-                <div class="subContainerPadding">
-                    {% if competition.image_url = None %}
-                    
-				    <img src="{% static "img/ProfileImageDummy.jpg" %}">
-                    {% else %}
-				    <img src="{{ competition.image_url }}">
-                    {% endif %}
-                </div>
-              </div>
-              
-              <div class="subContainerPadding">
-                <div class="articleHeadingContainer">
-                  <h3>{{ competition.title }}</h3>
-                  <label>Organized by {{ competition.creator }}</label>
-                </div>
-                <p>{{ competition.description }}</p>
-              </div>
-            </div>
-          </a>
-          <div class="small-10 columns cursor-default myCompetitionButtons">
-            <!-- comment out delete to make things safe -->
-<<<<<<< HEAD
-            <a href="{% url 'competitions:delete' pk=item.pk %}"><button class="secondary button">Delete</button></a>
-            <a href="{% url 'competitions:edit' pk=item.pk %}"><button class="secondary button">Edit</button></a>
-            <a href="{% url 'my_competition_participants' competition_id=item.pk %}"><button class="secondary button">Participants</button></a>
-=======
-            <!--
-            <a href="{% url 'competitions:delete' pk=competition.pk %}"><button class="secondary button">Delete</button></a>
-            -->
-            <a href="{% url 'competitions:edit' pk=competition.pk %}"><button class="secondary button">Edit</button></a>
-            <a href="{% url 'my_competition_participants' competition_id=competition.pk %}"><button class="secondary button">Participants</button></a>
->>>>>>> 26a0071d
-         </div>
-       </div>
-     </article>
-    </div>                
-  {% endfor %}    
-{% endif %}
+﻿{% load static %}
+
+{% if not competitions %}
+  <p>You do not manage any competitions.</p>
+{% else %}
+  {% for competition in competitions %}
+    <div class="competition-tile">
+      <article class="subContainer">
+        <input id="competitionID" type="hidden" value="{{ competition.pk }}" />
+        <div class="competitionTileLftStrip"></div>
+        <div class="articleTextArea">
+          <a href="/competitions/{{competition.pk}}">
+            <div class="articleTextAreaContainer">
+              <div class="articleImageContainer">
+                <div class="subContainerPadding">
+                    {% if competition.image_url = None %}
+                    
+				    <img src="{% static "img/ProfileImageDummy.jpg" %}">
+                    {% else %}
+				    <img src="{{ competition.image_url }}">
+                    {% endif %}
+                </div>
+              </div>
+              
+              <div class="subContainerPadding">
+                <div class="articleHeadingContainer">
+                  <h3>{{ competition.title }}</h3>
+                  <label>Organized by {{ competition.creator }}</label>
+                </div>
+                <p>{{ competition.description }}</p>
+              </div>
+            </div>
+          </a>
+          <div class="small-10 columns cursor-default myCompetitionButtons">
+            <!-- comment out delete to make things safe -->
+            <!--
+            <a href="{% url 'competitions:delete' pk=competition.pk %}"><button class="secondary button">Delete</button></a>
+            -->
+            <a href="{% url 'competitions:edit' pk=competition.pk %}"><button class="secondary button">Edit</button></a>
+            <a href="{% url 'my_competition_participants' competition_id=competition.pk %}"><button class="secondary button">Participants</button></a>
+         </div>
+       </div>
+     </article>
+    </div>                
+  {% endfor %}    
+{% endif %}