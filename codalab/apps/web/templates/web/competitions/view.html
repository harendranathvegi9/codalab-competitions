--- conflicted
+++ resolved
@@ -137,13 +137,8 @@
         console.log(aData);
         var sOut = '<div class="submission_details">';
         sOut += '<div class="small-4 push-8 columns">';
-<<<<<<< HEAD
-	submission = aData[0].split("-")[0];
-	result = aData[0].split("-")[1];
-=======
         submission = aData[0].split("-")[0];
         result = aData[0].split("-")[1];
->>>>>>> d848ecdd
         if ($(nTr).find(".status").hasClass("submitted")) {
             var clickStr = "\"leaderBoardSubmit({{competition.id}},"+submission+","+result+", \'delete\')\"";
             sOut += '<button class="globalBlueButton rFloat leaderBoardRemove" onclick='+clickStr+'>Remove from Leaderboard</button>';
