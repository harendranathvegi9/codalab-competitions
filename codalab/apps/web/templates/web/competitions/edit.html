--- conflicted
+++ resolved
@@ -5,40 +5,35 @@
 {% block head_title %}Edit Competition{% endblock head_title %}
 {% block page_title %}Edit Competition{% endblock page_title %}
 
-<<<<<<< HEAD
-{% block extra_head %}
-{% endblock extra_head %}
-=======
 {% block extra_headers %}
       <link rel="stylesheet" href="{{ STATIC_URL }}css/jquery.datetimepicker.css">
 {% endblock extra_headers %}
->>>>>>> 835bc1ef
 
 {% block content %}
 <div class="row">
   <div class="large-12 columns">
-	<a class="helpLinkIcon right" href="{% url 'help' %}#phases" title="Get help with creating a competition" target="_blank"></a>
+    <a class="helpLinkIcon right" href="{% url 'help' %}#phases" title="Get help with creating a competition" target="_blank"></a>
   </div>
 </div>
 
 <div class="row">
   <div id="edit_competition" class="content" data-slug="#overview" data-section-content>
-	<form data-abide enctype="multipart/form-data" method="POST">{% csrf_token %}
+    <form data-abide enctype="multipart/form-data" method="POST">{% csrf_token %}
 		<fieldset>
 		<legend>General Information</legend>
-		{% for field in form %}
-			<div class="fieldWrapper">
-				<div class="row">
-					{{ field.errors }}
-					<div class="large-3 columns">
-						<label for="{{field.id_for_label}}" class="inline">{{field.label}}{{form.label_suffix}}</label>
-					</div>
-					<div class="large-9 columns">
-						{{ field }}
-					</div>
-				</div>
-			</div>
-		{% endfor %}
+        {% for field in form %}
+            <div class="fieldWrapper">
+                <div class="row">
+                    {{ field.errors }}
+                    <div class="large-3 columns">
+                        <label for="{{field.id_for_label}}" class="inline">{{field.label}}{{form.label_suffix}}</label>
+                    </div>
+                    <div class="large-9 columns">
+                        {{ field }}
+                    </div>
+                </div>
+            </div>
+        {% endfor %}
 		</fieldset>
 
 		<ul id="pages">
@@ -55,7 +50,7 @@
 			        			<div class="large-3 columns">
 					    			<label for="{{field.id_for_label}}" class="inline">{{field.label}}{{field.label_suffix}}</label>
     					    	</div>
-	            			{% endif %}		
+                        {% endif %}
         					<div class="large-9 columns">{{ field }}</div>
     					</div>
 	    			</div>
@@ -67,17 +62,17 @@
 			<fieldset class="page">
 				<legend>Web Page</legend>
 				{% for field in page %}
-    				<div class="fieldWrapper">
-	  					<div class="row">
+                        <div class="fieldWrapper">
+                            <div class="row">
 	    					{{ field.errors }}
            					{% if not field.is_hidden %}
-			    				<div class="large-3 columns">
+                                <div class="large-3 columns">
 				   					<label for="{{field.id_for_label}}" class="inline">{{field.label}}{{field.label_suffix}}</label>
     							</div>
-           					{% endif %}
+                                    {% endif %}
 	    					<div class="large-9 columns">{{ field }}</div>
-    					</div>
-	    			</div>
+                                </div>
+                                </div>
 				{% endfor %}                
 			</fieldset>
           </li>
@@ -87,8 +82,8 @@
         <div class="row">
             <div class="large-12 columns">
                 <button type="button" class="medium blue button add-page right">Add Page</button>
-            </div>
-        </div>
+                            </div>
+                        </div>
 
         <ul id="phases">
             {{ Phases.management_form }}
@@ -108,8 +103,8 @@
 						        <div class="large-9 columns">{{ field }}</div>
 					        </div>
 				        </div>
-				    {% endfor %}                
-			    </fieldset> 			            
+                    {% endfor %}                
+                </fieldset> 
             </li>
             {% for form in Phases %}
                 <li>
@@ -127,22 +122,22 @@
 						            <div class="large-9 columns">{{ field }}</div>
 		    			        </div>
 			    	        </div>
-				        {% endfor %}                
+            {% endfor %}
 			        </fieldset> 
                 </li>
-            {% endfor %}
+        {% endfor %}
         </ul>
         <div class="row">
             <div class="large-12 columns">
                 <button type="button" class="medium blue button add-phase right">Add Phase</button>
-            </div>
+        </div>
         </div>  
-		<div class="row">
-		  <div class="large-12 columns">
-			<button type="submit" class="medium button blue">Submit</button>
-		  </div>
-		  <div class="spacer500">&nbsp;</div>
-		</div>
+        <div class="row">
+          <div class="large-12 columns">
+            <button type="submit" class="medium button blue">Submit</button>
+          </div>
+          <div class="spacer500">&nbsp;</div>
+        </div>
   </form>
 </div>
 </div>
@@ -273,5 +268,5 @@
             }
         };
     });
-});
+  });
 {% endblock js %}