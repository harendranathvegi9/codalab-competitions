--- conflicted
+++ resolved
@@ -38,14 +38,10 @@
                  {% else %}
                  <th rowspan="2" {% if group.selection_key == head.key %} class="column-selectable column-selected" {% else %} class="column-selectable" {% endif %} name="{{head.key}}">{{head.label}}</th>
                  {% endif %}
-<<<<<<< HEAD
                  {% endfor %}                  
                  {% if phase.competition.enable_medical_image_viewer %}
                  <th>Image Viewer</th>
-                 {% endif %}                 
-=======
-                 {% endfor %}
->>>>>>> dbdd47d9
+                 {% endif %}  
              </tr>
              <tr>
                 {% for head in group.headers %}
@@ -58,7 +54,6 @@
             </tr>
             {% if group.scores.items|length_is:"0" %}
             <tr class="noData">
-<<<<<<< HEAD
                 {% if phase.competition.enable_medical_image_viewer %}
                  <td colspan="{{group.total_span|add:1}}">No data available in table</td>
                 {% else %}
@@ -66,11 +61,6 @@
                 {% endif %}                          
             </tr>  
             {% else %}  
-=======
-                <td colspan="{{group.total_span}}">No data available in table</td>
-            </tr>
-            {% else %}
->>>>>>> dbdd47d9
             {% for pk,scoredata in group.scores %}
             <tr>
                 <td class="row-position">{{pk}}</td>
