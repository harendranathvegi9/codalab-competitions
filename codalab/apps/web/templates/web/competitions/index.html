--- conflicted
+++ resolved
@@ -20,19 +20,6 @@
             </div>
         {% endcomment %}
         <form id="search_form" action="." method="GET">
-<<<<<<< HEAD
-            <input id="search_query_input" name="q" placeholder="Search..." style="margin-bottom: 10px; padding: 3px;">
-            <input type="submit" value="Search">
-            <br>
-
-            <!--
-            Filters:
-            <b>
-                <input name="is_active" type="checkbox"> Is active
-                <input name="is_finished" type="checkbox" style="margin-left: 10px;"> Is finished
-                <input name="medical_image_viewer" type="checkbox" style="margin-left: 10px;"> Medical image viewer
-            </b>
-=======
             <div class="input-group margin-bottom">
                 <input id="search_query_input" class="form-control" type="search" name="q" placeholder="Search...">
                 <span class="input-group-btn">
@@ -55,7 +42,6 @@
                     <input name="medical_image_viewer" type="checkbox"> Medical image viewer
                 </label>
             </div>
->>>>>>> 81c9de1a
             -->
         </form>
     </div>
