{% extends 'base.html' %}
{% block head_title %}Competitions{% endblock head_title %}
{% block page_title %}Competitions{% endblock page_title %}
{% block content %}

{% load static %}

<div class="row">
	<!-- Main Content Section -->
	<!-- This has been source ordered to come first in the markup (and on small devices) but to be to the right of the nav on larger screens -->
	<div class="large-9 columns competitions">
	    <dl class="sub-nav">
		    <!-- ////////////////  Commented out until we have sorting  /////////////////
		    <dt>Sort by:</dt>
		    <dd class="active"><a href="#">Most Recent</a></dd>
		    <dd><a href="#">Most Active</a></dd> 
            -->
	    </dl>
		{% if not competitions %}
		<p>There are no competitions.</p>
		{% else %}
        {% for item in competitions %}
		<a href="/competitions/{{item.id}}#learn_the_details">
		    <div class="competition-tile">
			    <article class="subContainer">
				    <input id="competitionID" type="hidden" value="{{ item.id }}" />
				    <div class="competitionTileLftStrip"></div>
				    <div class="articleImageContainer">
					    <div class="subContainerPadding">
                            {% if item.image_url = None %}
<<<<<<< HEAD
						    <img src="{% static "site/Images/ProfileImageDummy.jpg" %}">
=======
							<img src="{% static "img/ProfileImageDummy.jpg" %}">
>>>>>>> 9aa5bc4d
                            {% else %}
						    <img src="{{ item.image_url }}">
                            {% endif %}
					    </div>
				    </div>
				    <div class="articleTextArea">
					    <div class="subContainerPadding">
						    <div class="articleHeadingContainer">
							    <h3>{{ item.title }}</h3>
							    <label>Organized by {{ item.creator }}</label>
						    </div>
						    <p class="competition-paragraph">{{ item.description }}</p>
					    </div>
				    </div>
			    </article>
		    </div> 
		</a>           	
        {% endfor %}
        {% endif %}
	</div>
	<div class="large-3 columns ">
	    <!-- ////////////////  Commented out until we have stats  /////////////////
		<div class="panel">
			<input type="text" placeholder="Filter by Keyword"></input>
			<h5>Show:</h5>
			<div class="section-container vertical-nav" data-section data-options="deep_linking: false; one_up: true">
			    <ul>
				    <li>
					    <input type="checkbox">&nbsp; Medical Imaging</input>
				    </li>
				    <li>
					    <input type="checkbox">&nbsp; Quick Filter #2</input>
				    </li>
				</ul>
			</div>
		</div>
        -->
    </div>  
</div>
{% endblock content%}

{% block js %}
    $(function () {
        $(".top-bar-section ul > li").removeClass("active");
        $("#liCompetitions").addClass("active");
    });
{% endblock js %}<|MERGE_RESOLUTION|>--- conflicted
+++ resolved
@@ -28,11 +28,7 @@
 				    <div class="articleImageContainer">
 					    <div class="subContainerPadding">
                             {% if item.image_url = None %}
-<<<<<<< HEAD
-						    <img src="{% static "site/Images/ProfileImageDummy.jpg" %}">
-=======
 							<img src="{% static "img/ProfileImageDummy.jpg" %}">
->>>>>>> 9aa5bc4d
                             {% else %}
 						    <img src="{{ item.image_url }}">
                             {% endif %}
