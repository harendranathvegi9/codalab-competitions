--- conflicted
+++ resolved
@@ -155,11 +155,8 @@
     last_phase_migration = models.PositiveIntegerField(default=1)
     is_migrating = models.BooleanField(default=False)
     force_submission_to_leaderboard = models.BooleanField(default=False)
-<<<<<<< HEAD
     disallow_leaderboard_modifying = models.BooleanField(default=False)
-=======
     secret_key = UUIDField(version=4)
->>>>>>> b6363895
     enable_medical_image_viewer = models.BooleanField(default=False)
     enable_detailed_results = models.BooleanField(default=False)
 
