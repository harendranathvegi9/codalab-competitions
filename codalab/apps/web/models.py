--- conflicted
+++ resolved
@@ -569,15 +569,11 @@
             label = g.label
             headers = []
             scores = {}
-<<<<<<< HEAD
+
             # add the location of the results on the blob storage to the scores 
             for (pk,name) in submissions: 
                 scores[pk] = {'username': name, 'id': pk, 'values': [], 'resultLocation': result_location[count]}
-=======
-            # add the location of the results on the blob storage to the scores
-            for (pk,name) in submissions:
-                scores[pk] = {'username': name, 'values': [], 'resultLocation': result_location[count]}
->>>>>>> 4b3ceacb
+
             scoreDefs = []
             columnKeys = {} # maps a column key to its index in headers list
             for x in SubmissionScoreSet.objects.order_by('tree_id','lft').filter(scoredef__isnull=False,
