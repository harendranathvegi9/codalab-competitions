import exceptions
import random
import operator
import os, io
from os.path import abspath, basename, dirname, join, normpath
import zipfile
import yaml
import tempfile
<<<<<<< HEAD
import requests
=======
>>>>>>> f96b426a
import datetime
import django.dispatch
import time
from django.db import models
from django.db import IntegrityError
from django.db.models import Max
<<<<<<< HEAD
=======
from django.db.models.signals import post_save
>>>>>>> f96b426a
from django.dispatch import receiver
from django.conf import settings
from django.core.exceptions import PermissionDenied
from django.core.files import File
from django.core.files.storage import get_storage_class
from django.core.urlresolvers import reverse, reverse_lazy
from django.utils.text import slugify
from django.utils.timezone import utc,now
from django.contrib.contenttypes.models import ContentType
from django.contrib.contenttypes import generic

from mptt.models import MPTTModel, TreeForeignKey
from guardian.shortcuts import assign_perm

<<<<<<< HEAD
=======
import signals
import tasks

>>>>>>> f96b426a
## Needed for computation service handling
## Hack for now
StorageClass = get_storage_class(settings.DEFAULT_FILE_STORAGE)
try:
    PrivateStorage = StorageClass(account_name=settings.PRIVATE_AZURE_ACCOUNT_NAME,
                                         account_key=settings.PRIVATE_AZURE_ACCOUNT_KEY,
                                         azure_container=settings.PRIVATE_AZURE_CONTAINER)

    BundleStorage = StorageClass(account_name=settings.BUNDLE_AZURE_ACCOUNT_NAME,
                                        account_key=settings.BUNDLE_AZURE_ACCOUNT_KEY,
                                        azure_container=settings.BUNDLE_AZURE_CONTAINER)

    PublicStorage = StorageClass(account_name=settings.AZURE_ACCOUNT_NAME,
                                        account_key=settings.AZURE_ACCOUNT_KEY,
                                        azure_container=settings.AZURE_CONTAINER)

except:
    PrivateStorage = StorageClass()
    BundleStorage = StorageClass()
    PublicStorage = StorageClass()

# Competition Content
class ContentVisibility(models.Model):
    name = models.CharField(max_length=20)
    codename = models.SlugField(max_length=20,unique=True)
    classname = models.CharField(max_length=30,null=True,blank=True)

    def __unicode__(self):
        return self.name

class ContentCategory(MPTTModel):
    parent = TreeForeignKey('self', related_name='children', null=True, blank=True)
    name = models.CharField(max_length=100)
    codename = models.SlugField(max_length=100,unique=True)
    visibility = models.ForeignKey(ContentVisibility)
    is_menu = models.BooleanField(default=True)
    content_limit = models.PositiveIntegerField(default=1)

    def __unicode__(self):
        return self.name

class DefaultContentItem(models.Model):
    category = TreeForeignKey(ContentCategory)
    label = models.CharField(max_length=100)
    codename = models.SlugField(max_length=100,unique=True)
    rank = models.IntegerField(default=0)
    required = models.BooleanField(default=False)
    initial_visibility =  models.ForeignKey(ContentVisibility)

    def __unicode__(self):
        return self.label

class PageContainer(models.Model):
    name = models.CharField(max_length=200,blank=True)
    content_type = models.ForeignKey(ContentType)
    object_id = models.PositiveIntegerField(db_index=True)
    owner = generic.GenericForeignKey('content_type', 'object_id')
    
    class Meta:
        unique_together = (('object_id','content_type'),)

    def __unicode__(self):
        return self.name

<<<<<<< HEAD
    def save(self,*args,**kwargs):
        self.name = "%s - %s" % (self.owner.__unicode__(), self.name if self.name else str(self.pk))
        return super(PageContainer,self).save(*args,**kwargs)

=======
    def save(self,*args,**kwargs):      
        self.name = "%s - %s" % (self.owner.__unicode__(), self.name if self.name else str(self.pk))
        return super(PageContainer,self).save(*args,**kwargs)
  
>>>>>>> f96b426a
class Page(models.Model):
    category = TreeForeignKey(ContentCategory)
    defaults = models.ForeignKey(DefaultContentItem, null=True, blank=True)
    codename = models.SlugField(max_length=100)
    container = models.ForeignKey(PageContainer, related_name='pages')
    title = models.CharField(max_length=100, null=True, blank=True)
    label = models.CharField(max_length=100)
    rank = models.IntegerField(default=0)
    visibility = models.BooleanField(default=True)
    markup = models.TextField(blank=True)
    html = models.TextField(blank=True)

<<<<<<< HEAD
    class Meta:
        ordering = ["rank"]

    def __unicode__(self):
        return self.title

=======
    class Meta: 
        ordering = ["rank"]
        
    def __unicode__(self):
        return self.title
    
>>>>>>> f96b426a
    class Meta:
        unique_together = (('label','category','container'),)
        ordering = ['rank']

    def save(self,*args,**kwargs):
        if not self.title:
<<<<<<< HEAD
            self.title = "%s - %s" % ( self.container.name,self.label )
=======
            self.title = "%s - %s" % ( self.container.name,self.label ) 
>>>>>>> f96b426a
        if self.defaults:
            if self.category != self.defaults.category:
                raise Exception("Defaults category must match Item category")
            if self.defaults.required and self.visibility is False:
                raise Exception("Item is required and must be visible")
        return super(Page,self).save(*args,**kwargs)

<<<<<<< HEAD
# External Files (These might be able to be removed, per a discussion 2013.7.29)
=======
# External Files (These might be able to be removed, per a discussion 2013.7.29)    
>>>>>>> f96b426a
class ExternalFileType(models.Model):
    name = models.CharField(max_length=20)
    codename = models.SlugField(max_length=20,unique=True)

    def __unicode__(self):
        return self.name

class ExternalFileSource(models.Model):
    name = models.CharField(max_length=50)
    codename = models.SlugField(max_length=50,unique=True)
    service_url = models.URLField(null=True,blank=True)

    def __unicode__(self):
        return self.name

class ExternalFile(models.Model):
    type = models.ForeignKey(ExternalFileType)
    creator = models.ForeignKey(settings.AUTH_USER_MODEL)
    name = models.CharField(max_length=100)
    source_url = models.URLField()
    source_address_info = models.CharField(max_length=200, blank=True)

    def __unicode__(self):
        return self.name
# End External File Models

# Join+ Model for Participants of a competition
class ParticipantStatus(models.Model):
    UNKNOWN = 'unknown'
    DENIED = 'denied'
    APPROVED = 'approved'
    PENDING = 'pending'
    name = models.CharField(max_length=30)
    codename = models.CharField(max_length=30,unique=True)
    description = models.CharField(max_length=50)

    def __unicode__(self):
        return self.name

class Competition(models.Model):
    """ This is the base competition. """
    title = models.CharField(max_length=100)
    description = models.TextField(null=True, blank=True)
    image = models.FileField(upload_to='logos', storage=PublicStorage, null=True, blank=True)
    image_url_base = models.CharField(max_length=255)
    has_registration = models.BooleanField(default=False)
    end_date = models.DateTimeField(null=True,blank=True)
    creator = models.ForeignKey(settings.AUTH_USER_MODEL, related_name='competitioninfo_creator')
    modified_by = models.ForeignKey(settings.AUTH_USER_MODEL, related_name='competitioninfo_modified_by')
    last_modified = models.DateTimeField(auto_now_add=True)
    pagecontainers = generic.GenericRelation(PageContainer)
    published = models.BooleanField(default=False)

    @property
    def pagecontent(self):
        items = list(self.pagecontainers.all())
        return items[0] if len(items) > 0 else None

    def get_absolute_url(self):
        return reverse('competitions:view', kwargs={'pk':self.pk})
<<<<<<< HEAD

=======
        
>>>>>>> f96b426a
    class Meta:
        permissions = (
            ('is_owner', 'Owner'),
            ('can_edit', 'Edit'),
            )
        ordering = ['end_date']

    def __unicode__(self):
        return self.title
<<<<<<< HEAD

    def set_owner(self,user):
        return assign_perm('view_task', user, self)

=======
    
    def set_owner(self,user):
        return assign_perm('view_task', user, self)
    
>>>>>>> f96b426a
    def save(self,*args,**kwargs):
        # Make sure the image_url_base is set from the actual storage implementation
        self.image_url_base = self.image.storage.url('')
        # Do the real save
        return super(Competition,self).save(*args,**kwargs)
<<<<<<< HEAD

=======
        
>>>>>>> f96b426a
    def image_url(self):
        # Return the transformed image_url
        if self.image:
            return os.path.join(self.image_url_base,self.image.name)
        return None
<<<<<<< HEAD

    @property
    def is_active(self):
        if self.end_date is None:
            return True
=======
    
    @property
    def is_active(self):
        if self.end_date is None: 
            return True 
>>>>>>> f96b426a
        if type(self.end_date) is datetime.datetime.date:
            return True if self.end_date is None else self.end_date > now().date()
        if type(self.end_date) is datetime.datetime:
            return True if self.end_date is None else self.end_date > now()

# Dataset model
class Dataset(models.Model):
    """ 
<<<<<<< HEAD
    This is a dataset for a competition. 
    TODO: Consider if this is replaced or reimplemented as a 'bundle of data'. 
=======
        This is a dataset for a competition. 
        TODO: Consider if this is replaced or reimplemented as a 'bundle of data'. 
>>>>>>> f96b426a
    """
    creator =  models.ForeignKey(settings.AUTH_USER_MODEL, related_name='datasets')
    name = models.CharField(max_length=50)
    description = models.TextField()
    number = models.PositiveIntegerField(default=1)
    datafile = models.ForeignKey(ExternalFile)

    class Meta:
        ordering = ["number"]

    def __unicode__(self):
        return "%s [%s]" % (self.name,self.datafile.name)

def competition_prefix(competition):
    return os.path.join("competition", str(competition.id))

def phase_prefix(phase):
    return os.path.join(competition_prefix(phase.competition), str(phase.phasenumber))

def phase_data_prefix(phase):
    return os.path.join("competition", str(phase.competition.id), str(phase.phasenumber), "data")

# In the following helpers, the filename argument is required even though we
# choose to not use it. See FileField.upload_to at https://docs.djangoproject.com/en/dev/ref/models/fields/.

def phase_scoring_program_file(phase, filename="program.zip"):
    return os.path.join(phase_data_prefix(phase), filename)

def phase_reference_data_file(phase, filename="reference.zip"):
    return os.path.join(phase_data_prefix(phase), filename)

def phase_input_data_file(phase, filename="input.zip"):
    return os.path.join(phase_data_prefix(phase), filename)

def submission_root(instance):
<<<<<<< HEAD
    return "competition/%d/%d/submissions/%d/%d" % (instance.phase.competition.pk,
                                                    instance.phase.pk,
                                                    instance.participant.user.pk,
                                                    instance.submission_number)

def submission_file_name(instance, filename="predictions.zip"):
    return "competition/%d/%d/submissions/%d/%d/%s" % (instance.phase.competition.pk,
                                                                    instance.phase.pk,
                                                                    instance.participant.user.pk,
                                                                    instance.submission_number,
                                                                    filename)
def submission_inputfile_name(instance, filename="input.txt"):
     return "competition/%d/%d/submissions/%d/%d/%s" % (instance.phase.competition.pk,
                                                               instance.phase.pk,
                                                               instance.participant.user.pk,
                                                               instance.submission_number,
                                                               filename)
def submission_runfile_name(instance, filename="run.txt"):
    return "competition/%d/%d/submissions/%d/%d/%s" % (instance.phase.competition.pk,
                                                            instance.phase.pk,
                                                            instance.participant.user.pk,
                                                            instance.submission_number,
                                                            filename)

def submission_output_filename(instance,filename="output.zip"):
    return "competition/%d/%d/submissions/%d/%d/run/%s" % (instance.phase.competition.pk,
                                                                   instance.phase.pk,
                                                                   instance.participant.user.pk,
                                                                   instance.submission_number,
                                                                   filename)
def submission_stdout_filename(instance,filename="stdout.txt"):
    return "competition/%d/%d/submissions/%d/%d/run/%s" % (instance.phase.competition.pk,
                                                                   instance.phase.pk,
                                                                   instance.participant.user.pk,
                                                                   instance.submission_number,
                                                                   filename)
def submission_stderr_filename(instance,filename="stderr.txt"):
    return "competition/%d/%d/submissions/%d/%d/run/%s" % (instance.phase.competition.pk,
                                                                   instance.phase.pk,
                                                                   instance.participant.user.pk,
                                                                   instance.submission_number,
                                                                   filename)
def submission_file_blobkey(instance, filename="output.zip"):
    return "competition/%d/%d/submissions/%d/%d/run/%s" % (instance.phase.competition.pk,
                                                       instance.phase.pk,
                                                       instance.participant.user.pk,
                                                       instance.submission_number,
                                                       filename)
=======
    return os.path.join("competition", str(instance.phase.competition.pk), str(instance.phase.pk), 
                        "submissions", str(instance.participant.user.pk), str(instance.submission_number))

def submission_file_name(instance, filename="predictions.zip"):
    return os.path.join(submission_root(instance), filename)

def submission_inputfile_name(instance, filename="input.txt"):
    return os.path.join(submission_root(instance), filename)

def submission_runfile_name(instance, filename="run.txt"):
    return os.path.join(submission_root(instance), filename)

def submission_output_filename(instance, filename="output.zip"):
    return os.path.join(submission_root(instance), "run", filename)

def submission_stdout_filename(instance, filename="stdout.txt"):
    return os.path.join(submission_root(instance), "run", filename)

def submission_stderr_filename(instance, filename="stderr.txt"):
    return os.path.join(submission_root(instance), "run", filename)

def submission_file_blobkey(instance, filename="output.zip"):
    return os.path.join(submission_root(instance), "run", filename)
>>>>>>> f96b426a

# Competition Phase 
class CompetitionPhase(models.Model):
    """ 
        A phase of a competition.
    """
    competition = models.ForeignKey(Competition,related_name='phases')
    phasenumber = models.PositiveIntegerField()
    label = models.CharField(max_length=50, blank=True)
    start_date = models.DateTimeField()
    max_submissions = models.PositiveIntegerField(default=100)
    is_scoring_only = models.BooleanField(default=True)
    scoring_program = models.FileField(upload_to=phase_scoring_program_file, storage=BundleStorage,null=True,blank=True)
    reference_data = models.FileField(upload_to=phase_reference_data_file, storage=BundleStorage,null=True,blank=True)
    input_data = models.FileField(upload_to=phase_input_data_file, storage=BundleStorage,null=True,blank=True)
    datasets = models.ManyToManyField(Dataset, blank=True, related_name='phase')
<<<<<<< HEAD

=======
    
>>>>>>> f96b426a
    class Meta:
        ordering = ['phasenumber']

    def __unicode__(self):
        return "%s - %s" % (self.competition.title, self.phasenumber)

    @property
    def is_active(self):
        """ Returns true when this phase of the competition is on-going. """
        next_phase = self.competition.phases.filter(phasenumber=self.phasenumber+1)
        if (next_phase is not None) and (len(next_phase) > 0):
            # there is a phase following this phase, thus this phase is active if the current date 
            # is between the start of this phase and the start of the next phase
            return self.start_date <= now() and (now() < next_phase[0].start_date)
        else:
            # there is no phase following this phase, thus this phase is active if the current data
            # is after the start date of this phase and the competition is "active"
            return self.start_date <= now() and self.competition.is_active

    @property
    def is_future(self):
        """ Returns true if this phase of the competition has yet to start. """
        return now() < self.start_date

    @property
    def is_past(self):
        """ Returns true if this phase of the competition has already ended. """
        return (not self.is_active) and (not self.is_future)

    @staticmethod
    def rank_values(ids, id_value_pairs, sort_ascending=True, eps=1.0e-12):
        """ Given a set of identifiers (ids) and a set of (id, value)-pairs
            computes a ranking based on the value. The ranking is provided 
            as a set of (id, rank) pairs for all id in ids.
        """
        ranks = {}
        # Only keep pairs for which the key is in the list of ids
        valid_pairs = {k: v for k, v in id_value_pairs.iteritems() if k in ids}
        if len(valid_pairs) == 0:
            return {id: 1 for id in ids}
        # Sort and compute ranks
        sorted_pairs = sorted(valid_pairs.iteritems(), key = operator.itemgetter(1), reverse=not sort_ascending)
        r = 1
        k, v = sorted_pairs[0]
        ranks[k] = r
        for i in range(1, len(sorted_pairs)):
            k, vnow = sorted_pairs[i]
            # Increment the rank only when values are different
            if abs(vnow - v) > eps:
                r = r + 1
                v = vnow
            ranks[k] = r
        # Fill in ranks for ids which were not seen in the input
        r = r + 1
        for id in ids:
            if id not in ranks:
                ranks[id] = r
        return ranks

<<<<<<< HEAD
    @staticmethod
=======
    @staticmethod 
>>>>>>> f96b426a
    def rank_submissions(ranks_by_id):
        def compare_ranks(a, b):
            limit = 1000000
            try:
               ia = int(ranks_by_id[a])
            except exceptions.ValueError:
               ia = limit
            try:
               ib = int(ranks_by_id[b])
            except exceptions.ValueError:
               ib = limit
            return ia - ib
        return compare_ranks

<<<<<<< HEAD
    @staticmethod
=======
    @staticmethod 
>>>>>>> f96b426a
    def format_value(v, precision="2"):
        p = 1
        try:
            if precision is not None:
                p = min(10, max(1, int(precision)))
        except exceptions.ValueError:
            pass
        return ("{:." + str(p) + "f}").format(v)

<<<<<<< HEAD

    def scores(self,**kwargs):

=======
    def scores(self,**kwargs):
>>>>>>> f96b426a
        score_filters = kwargs.pop('score_filters',{})

        # Get the list of submissions in this leaderboard
        submissions = []
        lb, created = PhaseLeaderBoard.objects.get_or_create(phase=self)
        if not created:
            for (rid, name) in PhaseLeaderBoardEntry.objects.filter(board=lb).values_list('result_id', 'result__participant__user__username'):
                submissions.append((rid,  name))

        results = []
        for g in SubmissionResultGroup.objects.filter(phases__in=[self]).order_by('ordering'):
            label = g.label
            headers = []
            scores = {}
            for (pk,name) in submissions: scores[pk] = {'username': name, 'values': []}
    
            scoreDefs = []
            columnKeys = {} # maps a column key to its index in headers list
            for x in SubmissionScoreSet.objects.order_by('tree_id','lft').filter(scoredef__isnull=False,
                                                                        scoredef__groups__in=[g],
                                                                        **kwargs).select_related('scoredef', 'parent'):
                if x.parent is not None:
                    columnKey = x.parent.key
                    columnLabel = x.parent.label
                    columnSubLabels = [{'key': x.key, 'label': x.label}]
                else:
                    columnKey = x.key
                    columnLabel = x.label
                    columnSubLabels = []
                if columnKey not in columnKeys:
                    columnKeys[columnKey] = len(headers)
                    headers.append({'key' : columnKey, 'label': columnLabel, 'subs' : columnSubLabels})
                else:
                    headers[columnKeys[columnKey]]['subs'].extend(columnSubLabels)

                scoreDefs.append(x.scoredef)
<<<<<<< HEAD

=======
                            
>>>>>>> f96b426a
            # compute total column span
            column_span = 2
            for gHeader in headers:
                n = len(gHeader['subs'])
                column_span += n if n > 0 else 1
            # determine which column to select by default
            selection_key, selection_order = None, 0
            for i in range(len(scoreDefs)):
                if (selection_key is None) or (scoreDefs[i].selection_default > selection_order):
                    selection_key, selection_order = scoreDefs[i].key, scoreDefs[i].selection_default

            results.append({ 'label': label, 'headers': headers, 'total_span' : column_span, 'selection_key': selection_key,
                             'scores': scores, 'scoredefs': scoreDefs })

        if len(submissions) > 0:
            # Figure out which submission scores we need to read from the database.
            submission_ids = [id for (id,name) in submissions]
            not_computed_scoredefs = {} # map (scoredef.id, scoredef) to keep track of non-computed scoredefs 
            computed_scoredef_ids = []            
            computed_deps = {} # maps id of a computed scoredef to a list of ids for scoredefs which are input to the computation
            for result in results:
                for sdef in result['scoredefs']:
                    if sdef.computed is True:
                        computed_scoredef_ids.append(sdef.id)
                    else:
                        not_computed_scoredefs[sdef.id] = sdef
                if len(computed_scoredef_ids) > 0:
                    computed_ids = SubmissionComputedScore.objects.filter(scoredef_id__in=computed_scoredef_ids).values_list('id')
                    fields = SubmissionComputedScoreField.objects.filter(computed_id__in=computed_ids).select_related('scoredef', 'computed')
                    for field in fields:
                        if not field.scoredef.computed:
                            not_computed_scoredefs[field.scoredef.id] = field.scoredef
                        if field.computed.scoredef_id not in computed_deps:
                            computed_deps[field.computed.scoredef_id] = []
                        computed_deps[field.computed.scoredef_id].append(field.scoredef)
            # Now read the submission scores
            values = {}
            scoredef_ids = [sdef_id for (sdef_id, sdef) in not_computed_scoredefs.iteritems()]
            for s in SubmissionScore.objects.filter(scoredef_id__in=scoredef_ids, result_id__in=submission_ids):
                if s.scoredef_id not in values:
                    values[s.scoredef_id] = {}
                values[s.scoredef_id][s.result_id] = s.value

            # rank values per scoredef.key (not computed)
            ranks = {}
            for (sdef_id, v) in values.iteritems():
                sdef = not_computed_scoredefs[sdef_id]
                ranks[sdef_id] = self.rank_values(submission_ids, v, sort_ascending=sdef.sorting=='asc')

            # compute values for computed scoredefs
            for result in results:
                for sdef in result['scoredefs']:
                    if sdef.computed:
                        operation = getattr(models, sdef.computed_score.operation)
                        if (operation.name == 'Avg'):
                            cnt = len(computed_deps[sdef.id])
                            if (cnt > 0):
                                computed_values = {}
                                for id in submission_ids:
<<<<<<< HEAD
                                    computed_values[id] = sum([ranks[d.id][id] for d in computed_deps[sdef.id]]) / float(cnt)
=======
                                    computed_values[id] = sum([ranks[d.id][id] for d in computed_deps[sdef.id]]) / float(cnt)                                    
>>>>>>> f96b426a
                                values[sdef.id] = computed_values
                                ranks[sdef.id] = self.rank_values(submission_ids, computed_values, sort_ascending=sdef.sorting=='asc')

            #format values
            for result in results:
                scores = result['scores']
                for sdef in result['scoredefs']:
                    knownValues = {}
                    if sdef.id in values:
                        knownValues = values[sdef.id]
                    knownRanks = {}
                    if sdef.id in ranks:
                        knownRanks = ranks[sdef.id]
                    for id in submission_ids:
                        v = "-"
                        if id in knownValues:
                            v = CompetitionPhase.format_value(knownValues[id], sdef.numeric_format)
                        r = "-"
                        if id in knownRanks:
                            r = knownRanks[id]
                        if sdef.show_rank:
                            scores[id]['values'].append({'val': v, 'rnk': r, 'name' : sdef.key})
                        else:
                            scores[id]['values'].append({'val': v, 'hidden_rnk': r, 'name' : sdef.key})
<<<<<<< HEAD
=======
                    print ranks
>>>>>>> f96b426a
                    if (sdef.key == result['selection_key']):
                        overall_ranks = ranks[sdef.id]
                ranked_submissions = sorted(submission_ids, cmp=CompetitionPhase.rank_submissions(overall_ranks))
                final_scores = [(overall_ranks[id], scores[id]) for id in ranked_submissions]
                result['scores'] = final_scores
<<<<<<< HEAD
                del result['scoredefs']
=======
                del result['scoredefs']        
>>>>>>> f96b426a
        return results

# Competition Participant
class CompetitionParticipant(models.Model):
    user = models.ForeignKey(settings.AUTH_USER_MODEL,related_name='participation')
    competition = models.ForeignKey(Competition,related_name='participants')
    status = models.ForeignKey(ParticipantStatus)
    reason = models.CharField(max_length=100,null=True,blank=True)

    class Meta:
        unique_together = (('user','competition'),)

    def __unicode__(self):
        return "%s - %s" % (self.competition.title, self.user.username)

    @property
    def is_approved(self):
        """ Returns true if this participant is approved into the competition. """
        return self.status.codename == ParticipantStatus.APPROVED

# Competition Submission Status 
class CompetitionSubmissionStatus(models.Model):
    SUBMITTING = "submitting"
    SUBMITTED = "submitted"
    RUNNING = "running"
    FAILED = "failed"
    CANCELLED = "cancelled"
    FINISHED = "finished"

    name = models.CharField(max_length=20)
    codename = models.SlugField(max_length=20,unique=True)
<<<<<<< HEAD

=======
    
>>>>>>> f96b426a
    def __unicode__(self):
        return self.name

# Competition Submission
class CompetitionSubmission(models.Model):
    participant = models.ForeignKey(CompetitionParticipant, related_name='submissions')
    phase = models.ForeignKey(CompetitionPhase, related_name='submissions')
    file = models.FileField(upload_to=submission_file_name, storage=BundleStorage, null=True, blank=True)
    file_url_base = models.CharField(max_length=2000,blank=True)
    inputfile = models.FileField(upload_to=submission_inputfile_name, storage=BundleStorage, null=True, blank=True)
    runfile = models.FileField(upload_to=submission_runfile_name, storage=BundleStorage, null=True,blank=True)
    submitted_at = models.DateTimeField(auto_now_add=True)
    execution_key = models.TextField(blank=True,default="")
    status = models.ForeignKey(CompetitionSubmissionStatus)
<<<<<<< HEAD
    status_details = models.CharField(max_length=100,null=True,blank=True)
=======
    status_details = models.CharField(max_length=100,null=True,blank=True)   
>>>>>>> f96b426a
    submission_number = models.PositiveIntegerField(default=0)
    output_file = models.FileField(upload_to=submission_output_filename, storage=BundleStorage, null=True, blank=True)
    stdout_file = models.FileField(upload_to=submission_stdout_filename, storage=BundleStorage, null=True, blank=True)
    stderr_file = models.FileField(upload_to=submission_stderr_filename, storage=BundleStorage, null=True, blank=True)

    _fileobj = None
<<<<<<< HEAD
=======
    _do_submission = False
>>>>>>> f96b426a

    class Meta:
        unique_together = (('submission_number','phase','participant'),)

    def __unicode__(self):
        return "%s %s %s %s" % (self.pk, self.phase.competition.title, self.phase.label, self.participant.user.email)

    def save(self,*args,**kwargs):
<<<<<<< HEAD
        if self.participant.competition != self.phase.competition:
            raise Exception("Competition for phase and participant must be the same")
        # only at save on object creation should it be submitted
        if not self.pk:
            subnum = CompetitionSubmission.objects.select_for_update().filter(phase=self.phase, participant=self.participant).aggregate(Max('submission_number'))['submission_number__max']
=======
        print "Saving competition submission."
        if self.participant.competition != self.phase.competition:
            raise Exception("Competition for phase and participant must be the same")

        # only at save on object creation should it be submitted
        if not self.pk:
            print "This is a new submission, getting the submission number."
            subnum = CompetitionSubmission.objects.filter(phase=self.phase, participant=self.participant).aggregate(Max('submission_number'))['submission_number__max']
>>>>>>> f96b426a
            if subnum is not None:
                self.submission_number = subnum + 1
            else:
                self.submission_number = 1
<<<<<<< HEAD
            if (self.submission_number > self.phase.max_submissions):
                raise PermissionDenied("The maximum number of submissions has been reached.")
            self.set_status(CompetitionSubmissionStatus.SUBMITTING,force_save=False)
        self.file_url_base = self.file.storage.url('')
        res = super(CompetitionSubmission,self).save(*args,**kwargs)
=======
            print "This is submission number %d" % self.submission_number

            if (self.submission_number > self.phase.max_submissions):
                print "Checking to see if the submission number (%d) is greater than the maximum allowed (%d)" % (self.submission_number, self.phase.max_submissions)
                raise PermissionDenied("The maximum number of submissions has been reached.")
            else:
                print "Submission number below maximum."

            print "Setting flags and status so this gets executed."
            self._do_submission = True
            self.set_status(CompetitionSubmissionStatus.SUBMITTING,force_save=False)
        else:
            print "This is saving an old submission."
            self._do_submission = False

        print "Setting the file url base."
        self.file_url_base = self.file.storage.url('')

        print "Calling super save."
        res = super(CompetitionSubmission,self).save(*args,**kwargs)

        if self._do_submission:
            print "Sending signal to execute the submission scoring."
            signals.do_submission.send(sender=CompetitionSubmission, instance=self)
>>>>>>> f96b426a
        return res
    
    def file_url(self):
        if self.file:
            return os.path.join(self.file_url_base, self.file.name)
        return None

    def runfile_url(self):
        if self.runfile:
            return os.path.join(self.runfile.storage.url(''), self.runfile.name)
        return None

    def inputfile_url(self):
        if self.inputfile:
            return os.path.join(self.inputfile.storage.url(''), self.inputfile.name)
        return None

<<<<<<< HEAD
    def set_status(self, status, force_save=False):
=======
    def set_status(self,status,force_save=False):
>>>>>>> f96b426a
        self.status = CompetitionSubmissionStatus.objects.get(codename=status)
        if force_save:
            self.save()

<<<<<<< HEAD
class SubmissionResultGroup(models.Model):
=======
@receiver(signals.do_submission)
def do_submission_task(sender,instance=None,**kwargs):
    tasks.submission_run.delay(instance.file_url(), submission_id=instance.pk)

class SubmissionResultGroup(models.Model):   
>>>>>>> f96b426a
    competition = models.ForeignKey(Competition)
    key = models.CharField(max_length=50)
    label = models.CharField(max_length=50)
    ordering = models.PositiveIntegerField(default=1)
    phases = models.ManyToManyField(CompetitionPhase,through='SubmissionResultGroupPhase')

    class Meta:
        ordering = ['ordering']

class SubmissionResultGroupPhase(models.Model):
    group = models.ForeignKey(SubmissionResultGroup)
    phase = models.ForeignKey(CompetitionPhase)
    
    class Meta:
        unique_together = (('group','phase'),)

    def save(self,*args,**kwargs):
        if self.group.competition != self.phase.competition:
            raise IntegrityError("Group and Phase competition must be the same")
        super(SubmissionResultGroupPhase,self).save(*args,**kwargs)

class SubmissionScoreDef(models.Model):
    competition = models.ForeignKey(Competition)
    key = models.SlugField(max_length=50)
    label = models.CharField(max_length=50)
    sorting = models.SlugField(max_length=20,default='asc',choices=(('asc','Ascending'),('desc','Descending')))
    numeric_format = models.CharField(max_length=20,blank=True,null=True)
    show_rank = models.BooleanField(default=False)
    selection_default = models.IntegerField(default=0)
    computed = models.BooleanField(default=False)
    groups = models.ManyToManyField(SubmissionResultGroup,through='SubmissionScoreDefGroup')

    class Meta:
        unique_together = (('key','competition'),)

    def __unicode__(self):
        return self.label

class CompetitionDefBundle(models.Model):
    config_bundle = models.FileField(upload_to='competition-bundles', storage=BundleStorage)
    owner = models.ForeignKey(settings.AUTH_USER_MODEL, related_name='owner')
    created_at = models.DateTimeField()

    def unpack(self):
        """
        This method unpacks a competition bundle and creates a competition from the assets found inside (the competition bundle).
        The competition bundle is described on the CodaLab Wiki: https://github.com/codalab/codalab/wiki/12.-Building-a-Competition-Bundle
        """
        # Get the bundle data, which is stored as a zipfile
        zf = zipfile.ZipFile(self.config_bundle)

        # Create the basic competition
        comp_spec_file = [x for x in zf.namelist() if ".yaml" in x ][0]
        comp_spec = yaml.load(zf.open(comp_spec_file))
        comp_base = comp_spec.copy()
        for block in ['html', 'phases', 'leaderboard']:
            if block in comp_base:
                del comp_base[block]
        comp_base['creator'] = self.owner
        comp_base['modified_by'] = self.owner
        if type(comp_base['end_date']) is datetime.datetime.date:
            comp_base['end_date'] = datetime.datetime.combine(comp_base['end_date'], datetime.time())
        comp = Competition(**comp_base)
        comp.save()
        print "Created base competition."

        # Unpack and save the logo
<<<<<<< HEAD
=======
        comp_root = os.path.join(settings.MEDIA_ROOT, competition_prefix(comp))
        if not os.path.exists(comp_root):
            os.makedirs(comp_root)
>>>>>>> f96b426a
        comp.image.save(comp_base['image'], File(io.BytesIO(zf.read(comp_base['image']))))
        comp.save()
        print "Saved competition logo."

        # Populate competition pages
        pc,_ = PageContainer.objects.get_or_create(object_id=comp.id, content_type=ContentType.objects.get_for_model(comp))
        details_category = ContentCategory.objects.get(name="Learn the Details")
        Page.objects.create(category=details_category, container=pc,  codename="overview",
                                   label="Overview", rank=0, html=zf.read(comp_spec['html']['overview']))
        Page.objects.create(category=details_category, container=pc,  codename="evaluation",
                                   label="Evaluation", rank=0, html=zf.read(comp_spec['html']['evaluation']))
        Page.objects.create(category=details_category, container=pc,  codename="terms_and_conditions",
                                   label="Terms and Conditions", rank=0, html=zf.read(comp_spec['html']['terms']))
        participate_category = ContentCategory.objects.get(name="Participate")
        Page.objects.create(category=participate_category, container=pc,  codename="get_data",
                                   label="Get Data", rank=0, html=zf.read(comp_spec['html']['data']))
        Page.objects.create(category=participate_category, container=pc,  codename="submit_results", label="Submit Results", rank=1, html="")
        print "Created competition pages."

        # Create phases
        for p_num in comp_spec['phases']:
            phase_spec = comp_spec['phases'][p_num].copy()
            phase_spec['competition'] = comp
            if 'datasets' in phase_spec:
                datasets = phase_spec['datasets']
                del phase_spec['datasets']
            else:
                datasets = {}
            if type(phase_spec['start_date']) is datetime.datetime.date:
                phase_spec['start_date'] = datetime.datetime.combine(phase['start_date'], datetime.time())
            phase, created = CompetitionPhase.objects.get_or_create(**phase_spec)
            print "Created base phase object."
<<<<<<< HEAD
=======
            phase_path = os.path.join(settings.MEDIA_ROOT, phase_prefix(phase))
            if not os.path.exists(phase_path):
                os.makedirs(phase_path)
>>>>>>> f96b426a
            # Evaluation Program
            phase.scoring_program.save(phase_spec['scoring_program'], File(io.BytesIO(zf.read(phase_spec['scoring_program']))))
            phase.reference_data.save(phase_spec['reference_data'], File(io.BytesIO(zf.read(phase_spec['reference_data']))))
            phase.save()
            print "Saved scoring program and reference data for phase."
            eft,cr_=ExternalFileType.objects.get_or_create(name="Data", codename="data")
            count = 1
            for ds in datasets.keys():
                f = ExternalFile.objects.create(type=eft, source_url=datasets[ds]['url'], name=datasets[ds]['name'], creator=self.owner)
                f.save()
                d = Dataset.objects.create(creator=self.owner, datafile=f, number=count)
                d.save()
                phase.datasets.add(d)
                phase.save()
                count += 1
            print "Saved datasets for phase."

        print "Created competition phases."

        # Create leaderboard
        if 'leaderboard' in comp_spec:
            # If there's more than one create each of them
            if 'leaderboards' in comp_spec['leaderboard']:
                leaderboards = {}
                for key, value in comp_spec['leaderboard']['leaderboards'].items():
<<<<<<< HEAD
                    rg,cr = SubmissionResultGroup.objects.get_or_create(competition=comp, key=value['label'], label=value['label'], ordering=value['rank'])
=======
                    rg,cr = SubmissionResultGroup.objects.get_or_create(competition=comp, key=value['label'].strip(), label=value['label'].strip(), ordering=value['rank'])
>>>>>>> f96b426a
                    leaderboards[rg.label] = rg
                    for gp in comp.phases.all():
                        rgp,crx = SubmissionResultGroupPhase.objects.get_or_create(phase=gp, group=rg)
            print "Created leaderboard(s)."

            # Create score groups
            if 'column_groups' in comp_spec['leaderboard']:
                groups = {}
                for key, vals in comp_spec['leaderboard']['column_groups'].items():
                    if vals is None:
                        vals = dict()
<<<<<<< HEAD
                    s,cr = SubmissionScoreSet.objects.get_or_create(competition=comp, key=key, defaults=vals)
=======
                    s,cr = SubmissionScoreSet.objects.get_or_create(competition=comp, key=key.strip(), defaults=vals)
>>>>>>> f96b426a
                    groups[s.label] = s
            print "Created score groups."

            # Create scores.
            if 'columns' in comp_spec['leaderboard']:
                columns = {}
                for key, vals in comp_spec['leaderboard']['columns'].items():
                    # Create the score definition
                    is_computed = 'computed' in vals
                    sdefaults = {
<<<<<<< HEAD
                                    'label' : "" if 'label' not in vals else vals['label'],
=======
                                    'label' : "" if 'label' not in vals else vals['label'].strip(),
>>>>>>> f96b426a
                                    'numeric_format' : "2" if 'numeric_format' not in vals else vals['numeric_format'],
                                    'show_rank' : not is_computed,
                                    'sorting' : 'desc' if 'sort' not in vals else vals['sort']
                                    }
                    if 'selection_default' in vals: 
                        sdefaults['selection_default'] = vals['selection_default']

                    sd,cr = SubmissionScoreDef.objects.get_or_create(
                                competition=comp,
                                key=key,
                                computed=is_computed,
                                defaults=sdefaults)
                    if is_computed:
                        sc,cr = SubmissionComputedScore.objects.get_or_create(scoredef=sd, operation=vals['computed']['operation'])
                        for f in vals['computed']['fields']:
                            # Note the lookup in brats_score_defs. The assumption is that computed properties are defined in 
                            # brats_leaderboard_defs after the fields they reference.
                            SubmissionComputedScoreField.objects.get_or_create(computed=sc, scoredef=columns[f])
                    columns[sd.key] = sd

                    # Associate the score definition with its column group
                    if 'column_group' in vals:
                        gparent = groups[vals['column_group']['label']]
                        g,cr = SubmissionScoreSet.objects.get_or_create(
<<<<<<< HEAD
                                    competition=comp,
                                    parent=gparent,
                                    key=sd.key,
                                    defaults=dict(scoredef=sd, label=sd.label))
                    else:
                        g,cr = SubmissionScoreSet.objects.get_or_create(
                                    competition=comp,
                                    key=sd.key,
                                    defaults=dict(scoredef=sd, label=sd.label))
=======
		                        competition=comp,
                                parent=gparent,
		                        key=sd.key,
		                        defaults=dict(scoredef=sd, label=sd.label))
                    else:
                        g,cr = SubmissionScoreSet.objects.get_or_create(
		                        competition=comp,
		                        key=sd.key,
		                        defaults=dict(scoredef=sd, label=sd.label))
>>>>>>> f96b426a

                    # Associate the score definition with its leaderboard
                    sdg = SubmissionScoreDefGroup.objects.create(scoredef=sd, group=leaderboards[vals['leaderboard']['label']])
                print "Created scores."

        # Add owner as participant so they can view the competition
        approved = ParticipantStatus.objects.get(codename=ParticipantStatus.APPROVED)
        resulting_participant, created = CompetitionParticipant.objects.get_or_create(user=self.owner, competition=comp, defaults={'status':approved})
        print "Added owner as participant."

        return comp

<<<<<<< HEAD
=======
def unpack_competition_task(sender, **kwargs):
    instance = kwargs['instance']
    print "Got signal, creating competition (%d)" % instance.id
    tasks.create_competition_from_bundle.apply_async((instance,), {'countdown' : 5})
post_save.connect(unpack_competition_task, sender=CompetitionDefBundle)

>>>>>>> f96b426a
class SubmissionScoreDefGroup(models.Model):
    scoredef = models.ForeignKey(SubmissionScoreDef)
    group = models.ForeignKey(SubmissionResultGroup)

    class Meta:
        unique_together = (('scoredef','group'),)
    
    def __unicode__(self):
        return "%s %s" % (self.scoredef,self.group)

    def save(self,*args,**kwargs):
        if self.scoredef.competition != self.group.competition:
            raise IntegrityError("Score Def competition and phase compeition must be the same")
        super(SubmissionScoreDefGroup,self).save(*args,**kwargs)

class SubmissionComputedScore(models.Model):
    scoredef = models.OneToOneField(SubmissionScoreDef, related_name='computed_score')
    operation = models.CharField(max_length=10,choices=(('Max','Max'),
                                                        ('Avg', 'Average')))
class SubmissionComputedScoreField(models.Model):
    computed = models.ForeignKey(SubmissionComputedScore,related_name='fields')
    scoredef = models.ForeignKey(SubmissionScoreDef)

    def save(self,*args,**kwargs):
        if self.scoredef.computed is True:
            raise IntegrityError("Cannot use a computed field for a computed score")
        super(SubmissionComputedScoreField,self).save(*args,**kwargs)
        
class SubmissionScoreSet(MPTTModel):
    parent = TreeForeignKey('self',null=True,blank=True, related_name='children')
    competition = models.ForeignKey(Competition)
    key = models.CharField(max_length=50)
    label = models.CharField(max_length=50)
    scoredef = models.ForeignKey(SubmissionScoreDef,null=True,blank=True)

    class Meta:
        unique_together = (('key','competition'),)

    def __unicode__(self):
        return "%s %s" % (self.parent.label if self.parent else None, self.label)

class SubmissionScore(models.Model):
    result = models.ForeignKey(CompetitionSubmission, related_name='scores')
    scoredef = models.ForeignKey(SubmissionScoreDef)
    value = models.DecimalField(max_digits=20, decimal_places=10)

    class Meta:
        unique_together = (('result','scoredef'),)
    
    def save(self,*args,**kwargs):
        if self.scoredef.computed is True and value:
            raise IntegrityError("Score is computed. Cannot assign a value")
        super(SubmissionScore,self).save(*args,**kwargs)

class PhaseLeaderBoard(models.Model):
    phase = models.OneToOneField(CompetitionPhase,related_name='board')
    is_open = models.BooleanField(default=True)
    
    def submissions(self):
        return CompetitionSubmission.objects.filter(leaderboard_entry_result__board=self)
    
    def __unicode__(self):
        return "%s [%s]" % (self.phase.label,'Open' if self.is_open else 'Closed')  

    def is_open(self):
        """
        The default implementation passes through the leaderboard is_open check to the phase is_active check.
        """
        self.is_open = self.phase.is_active
        return self.phase.is_active
       
    def scores(self,**kwargs):
        return self.phase.scores(score_filters=dict(result__leaderboard_entry_result__board=self))
    
class PhaseLeaderBoardEntry(models.Model):
    board = models.ForeignKey(PhaseLeaderBoard, related_name='entries')
    result = models.ForeignKey(CompetitionSubmission,  related_name='leaderboard_entry_result')

    class Meta:
        unique_together = (('board', 'result'),)


# Bundle Model
class Bundle(models.Model):
    path = models.CharField(max_length=100, blank=True)
    inputpath = models.CharField(max_length=100, blank=True)
    outputpath = models.CharField(max_length=100, blank=True)
    created = models.DateTimeField(auto_now_add=True)
    #owner = models.ForeignKey(User, blank=True, null=True)
    name = models.CharField(max_length=100)
    slug = models.SlugField(unique=True, blank=True)
    description = models.TextField(blank=True)
    version = models.CharField(max_length=100)
    metadata = models.CharField(max_length=500)
    private = models.BooleanField()
  
    class Meta:
        ordering = ['name']
    
    def __unicode__(self):
        return self.name
  
    def get_absolute_url(self):
        return ('project_bundle_detail', (), {'slug': self.slug})
    #get_absolute_url = models.permalink(get_absolute_url)


# Run Model
class Run(models.Model):
    bundle = models.ForeignKey(Bundle)
    created = models.DateTimeField(auto_now_add=True)
    slug = models.SlugField(unique=True, max_length=255)
    metadata = models.CharField(max_length=255)
    bundlePath = dirname(dirname(abspath(__file__)))
    programPath = models.CharField(max_length=100)
    inputPath = models.CharField(max_length=100)
    outputPath = models.CharField(max_length=100)
    cellout = models.FloatField(blank=True, null=True)
  
    #objects = models.Manager() 
  
    class Meta:
        ordering = ['-created']
    
    def __unicode__(self):
        return u'%s' % self.bundle
  
    def get_absolute_url(self):
        return ('bundle_run_detail', (), {'object_id': self.id })
    #get_absolute_url = models.permalink(get_absolute_url)<|MERGE_RESOLUTION|>--- conflicted
+++ resolved
@@ -6,20 +6,13 @@
 import zipfile
 import yaml
 import tempfile
-<<<<<<< HEAD
-import requests
-=======
->>>>>>> f96b426a
 import datetime
 import django.dispatch
 import time
 from django.db import models
 from django.db import IntegrityError
 from django.db.models import Max
-<<<<<<< HEAD
-=======
 from django.db.models.signals import post_save
->>>>>>> f96b426a
 from django.dispatch import receiver
 from django.conf import settings
 from django.core.exceptions import PermissionDenied
@@ -34,12 +27,6 @@
 from mptt.models import MPTTModel, TreeForeignKey
 from guardian.shortcuts import assign_perm
 
-<<<<<<< HEAD
-=======
-import signals
-import tasks
-
->>>>>>> f96b426a
 ## Needed for computation service handling
 ## Hack for now
 StorageClass = get_storage_class(settings.DEFAULT_FILE_STORAGE)
@@ -104,17 +91,10 @@
     def __unicode__(self):
         return self.name
 
-<<<<<<< HEAD
-    def save(self,*args,**kwargs):
-        self.name = "%s - %s" % (self.owner.__unicode__(), self.name if self.name else str(self.pk))
-        return super(PageContainer,self).save(*args,**kwargs)
-
-=======
     def save(self,*args,**kwargs):      
         self.name = "%s - %s" % (self.owner.__unicode__(), self.name if self.name else str(self.pk))
         return super(PageContainer,self).save(*args,**kwargs)
   
->>>>>>> f96b426a
 class Page(models.Model):
     category = TreeForeignKey(ContentCategory)
     defaults = models.ForeignKey(DefaultContentItem, null=True, blank=True)
@@ -127,32 +107,19 @@
     markup = models.TextField(blank=True)
     html = models.TextField(blank=True)
 
-<<<<<<< HEAD
-    class Meta:
-        ordering = ["rank"]
-
-    def __unicode__(self):
-        return self.title
-
-=======
     class Meta: 
         ordering = ["rank"]
         
     def __unicode__(self):
         return self.title
     
->>>>>>> f96b426a
     class Meta:
         unique_together = (('label','category','container'),)
         ordering = ['rank']
 
     def save(self,*args,**kwargs):
         if not self.title:
-<<<<<<< HEAD
-            self.title = "%s - %s" % ( self.container.name,self.label )
-=======
             self.title = "%s - %s" % ( self.container.name,self.label ) 
->>>>>>> f96b426a
         if self.defaults:
             if self.category != self.defaults.category:
                 raise Exception("Defaults category must match Item category")
@@ -160,11 +127,7 @@
                 raise Exception("Item is required and must be visible")
         return super(Page,self).save(*args,**kwargs)
 
-<<<<<<< HEAD
-# External Files (These might be able to be removed, per a discussion 2013.7.29)
-=======
 # External Files (These might be able to be removed, per a discussion 2013.7.29)    
->>>>>>> f96b426a
 class ExternalFileType(models.Model):
     name = models.CharField(max_length=20)
     codename = models.SlugField(max_length=20,unique=True)
@@ -225,11 +188,7 @@
 
     def get_absolute_url(self):
         return reverse('competitions:view', kwargs={'pk':self.pk})
-<<<<<<< HEAD
-
-=======
         
->>>>>>> f96b426a
     class Meta:
         permissions = (
             ('is_owner', 'Owner'),
@@ -239,45 +198,26 @@
 
     def __unicode__(self):
         return self.title
-<<<<<<< HEAD
-
+    
     def set_owner(self,user):
         return assign_perm('view_task', user, self)
-
-=======
-    
-    def set_owner(self,user):
-        return assign_perm('view_task', user, self)
-    
->>>>>>> f96b426a
+    
     def save(self,*args,**kwargs):
         # Make sure the image_url_base is set from the actual storage implementation
         self.image_url_base = self.image.storage.url('')
         # Do the real save
         return super(Competition,self).save(*args,**kwargs)
-<<<<<<< HEAD
-
-=======
         
->>>>>>> f96b426a
     def image_url(self):
         # Return the transformed image_url
         if self.image:
             return os.path.join(self.image_url_base,self.image.name)
         return None
-<<<<<<< HEAD
-
-    @property
-    def is_active(self):
-        if self.end_date is None:
-            return True
-=======
     
     @property
     def is_active(self):
         if self.end_date is None: 
             return True 
->>>>>>> f96b426a
         if type(self.end_date) is datetime.datetime.date:
             return True if self.end_date is None else self.end_date > now().date()
         if type(self.end_date) is datetime.datetime:
@@ -286,13 +226,8 @@
 # Dataset model
 class Dataset(models.Model):
     """ 
-<<<<<<< HEAD
-    This is a dataset for a competition. 
-    TODO: Consider if this is replaced or reimplemented as a 'bundle of data'. 
-=======
         This is a dataset for a competition. 
         TODO: Consider if this is replaced or reimplemented as a 'bundle of data'. 
->>>>>>> f96b426a
     """
     creator =  models.ForeignKey(settings.AUTH_USER_MODEL, related_name='datasets')
     name = models.CharField(max_length=50)
@@ -328,56 +263,6 @@
     return os.path.join(phase_data_prefix(phase), filename)
 
 def submission_root(instance):
-<<<<<<< HEAD
-    return "competition/%d/%d/submissions/%d/%d" % (instance.phase.competition.pk,
-                                                    instance.phase.pk,
-                                                    instance.participant.user.pk,
-                                                    instance.submission_number)
-
-def submission_file_name(instance, filename="predictions.zip"):
-    return "competition/%d/%d/submissions/%d/%d/%s" % (instance.phase.competition.pk,
-                                                                    instance.phase.pk,
-                                                                    instance.participant.user.pk,
-                                                                    instance.submission_number,
-                                                                    filename)
-def submission_inputfile_name(instance, filename="input.txt"):
-     return "competition/%d/%d/submissions/%d/%d/%s" % (instance.phase.competition.pk,
-                                                               instance.phase.pk,
-                                                               instance.participant.user.pk,
-                                                               instance.submission_number,
-                                                               filename)
-def submission_runfile_name(instance, filename="run.txt"):
-    return "competition/%d/%d/submissions/%d/%d/%s" % (instance.phase.competition.pk,
-                                                            instance.phase.pk,
-                                                            instance.participant.user.pk,
-                                                            instance.submission_number,
-                                                            filename)
-
-def submission_output_filename(instance,filename="output.zip"):
-    return "competition/%d/%d/submissions/%d/%d/run/%s" % (instance.phase.competition.pk,
-                                                                   instance.phase.pk,
-                                                                   instance.participant.user.pk,
-                                                                   instance.submission_number,
-                                                                   filename)
-def submission_stdout_filename(instance,filename="stdout.txt"):
-    return "competition/%d/%d/submissions/%d/%d/run/%s" % (instance.phase.competition.pk,
-                                                                   instance.phase.pk,
-                                                                   instance.participant.user.pk,
-                                                                   instance.submission_number,
-                                                                   filename)
-def submission_stderr_filename(instance,filename="stderr.txt"):
-    return "competition/%d/%d/submissions/%d/%d/run/%s" % (instance.phase.competition.pk,
-                                                                   instance.phase.pk,
-                                                                   instance.participant.user.pk,
-                                                                   instance.submission_number,
-                                                                   filename)
-def submission_file_blobkey(instance, filename="output.zip"):
-    return "competition/%d/%d/submissions/%d/%d/run/%s" % (instance.phase.competition.pk,
-                                                       instance.phase.pk,
-                                                       instance.participant.user.pk,
-                                                       instance.submission_number,
-                                                       filename)
-=======
     return os.path.join("competition", str(instance.phase.competition.pk), str(instance.phase.pk), 
                         "submissions", str(instance.participant.user.pk), str(instance.submission_number))
 
@@ -401,7 +286,6 @@
 
 def submission_file_blobkey(instance, filename="output.zip"):
     return os.path.join(submission_root(instance), "run", filename)
->>>>>>> f96b426a
 
 # Competition Phase 
 class CompetitionPhase(models.Model):
@@ -418,11 +302,7 @@
     reference_data = models.FileField(upload_to=phase_reference_data_file, storage=BundleStorage,null=True,blank=True)
     input_data = models.FileField(upload_to=phase_input_data_file, storage=BundleStorage,null=True,blank=True)
     datasets = models.ManyToManyField(Dataset, blank=True, related_name='phase')
-<<<<<<< HEAD
-
-=======
-    
->>>>>>> f96b426a
+    
     class Meta:
         ordering = ['phasenumber']
 
@@ -482,11 +362,7 @@
                 ranks[id] = r
         return ranks
 
-<<<<<<< HEAD
-    @staticmethod
-=======
     @staticmethod 
->>>>>>> f96b426a
     def rank_submissions(ranks_by_id):
         def compare_ranks(a, b):
             limit = 1000000
@@ -501,11 +377,7 @@
             return ia - ib
         return compare_ranks
 
-<<<<<<< HEAD
-    @staticmethod
-=======
     @staticmethod 
->>>>>>> f96b426a
     def format_value(v, precision="2"):
         p = 1
         try:
@@ -515,13 +387,7 @@
             pass
         return ("{:." + str(p) + "f}").format(v)
 
-<<<<<<< HEAD
-
     def scores(self,**kwargs):
-
-=======
-    def scores(self,**kwargs):
->>>>>>> f96b426a
         score_filters = kwargs.pop('score_filters',{})
 
         # Get the list of submissions in this leaderboard
@@ -558,11 +424,7 @@
                     headers[columnKeys[columnKey]]['subs'].extend(columnSubLabels)
 
                 scoreDefs.append(x.scoredef)
-<<<<<<< HEAD
-
-=======
                             
->>>>>>> f96b426a
             # compute total column span
             column_span = 2
             for gHeader in headers:
@@ -622,11 +484,7 @@
                             if (cnt > 0):
                                 computed_values = {}
                                 for id in submission_ids:
-<<<<<<< HEAD
-                                    computed_values[id] = sum([ranks[d.id][id] for d in computed_deps[sdef.id]]) / float(cnt)
-=======
                                     computed_values[id] = sum([ranks[d.id][id] for d in computed_deps[sdef.id]]) / float(cnt)                                    
->>>>>>> f96b426a
                                 values[sdef.id] = computed_values
                                 ranks[sdef.id] = self.rank_values(submission_ids, computed_values, sort_ascending=sdef.sorting=='asc')
 
@@ -651,20 +509,12 @@
                             scores[id]['values'].append({'val': v, 'rnk': r, 'name' : sdef.key})
                         else:
                             scores[id]['values'].append({'val': v, 'hidden_rnk': r, 'name' : sdef.key})
-<<<<<<< HEAD
-=======
-                    print ranks
->>>>>>> f96b426a
                     if (sdef.key == result['selection_key']):
                         overall_ranks = ranks[sdef.id]
                 ranked_submissions = sorted(submission_ids, cmp=CompetitionPhase.rank_submissions(overall_ranks))
                 final_scores = [(overall_ranks[id], scores[id]) for id in ranked_submissions]
                 result['scores'] = final_scores
-<<<<<<< HEAD
-                del result['scoredefs']
-=======
                 del result['scoredefs']        
->>>>>>> f96b426a
         return results
 
 # Competition Participant
@@ -696,11 +546,7 @@
 
     name = models.CharField(max_length=20)
     codename = models.SlugField(max_length=20,unique=True)
-<<<<<<< HEAD
-
-=======
-    
->>>>>>> f96b426a
+    
     def __unicode__(self):
         return self.name
 
@@ -715,21 +561,13 @@
     submitted_at = models.DateTimeField(auto_now_add=True)
     execution_key = models.TextField(blank=True,default="")
     status = models.ForeignKey(CompetitionSubmissionStatus)
-<<<<<<< HEAD
-    status_details = models.CharField(max_length=100,null=True,blank=True)
-=======
     status_details = models.CharField(max_length=100,null=True,blank=True)   
->>>>>>> f96b426a
     submission_number = models.PositiveIntegerField(default=0)
     output_file = models.FileField(upload_to=submission_output_filename, storage=BundleStorage, null=True, blank=True)
     stdout_file = models.FileField(upload_to=submission_stdout_filename, storage=BundleStorage, null=True, blank=True)
     stderr_file = models.FileField(upload_to=submission_stderr_filename, storage=BundleStorage, null=True, blank=True)
 
     _fileobj = None
-<<<<<<< HEAD
-=======
-    _do_submission = False
->>>>>>> f96b426a
 
     class Meta:
         unique_together = (('submission_number','phase','participant'),)
@@ -738,13 +576,6 @@
         return "%s %s %s %s" % (self.pk, self.phase.competition.title, self.phase.label, self.participant.user.email)
 
     def save(self,*args,**kwargs):
-<<<<<<< HEAD
-        if self.participant.competition != self.phase.competition:
-            raise Exception("Competition for phase and participant must be the same")
-        # only at save on object creation should it be submitted
-        if not self.pk:
-            subnum = CompetitionSubmission.objects.select_for_update().filter(phase=self.phase, participant=self.participant).aggregate(Max('submission_number'))['submission_number__max']
-=======
         print "Saving competition submission."
         if self.participant.competition != self.phase.competition:
             raise Exception("Competition for phase and participant must be the same")
@@ -753,18 +584,10 @@
         if not self.pk:
             print "This is a new submission, getting the submission number."
             subnum = CompetitionSubmission.objects.filter(phase=self.phase, participant=self.participant).aggregate(Max('submission_number'))['submission_number__max']
->>>>>>> f96b426a
             if subnum is not None:
                 self.submission_number = subnum + 1
             else:
                 self.submission_number = 1
-<<<<<<< HEAD
-            if (self.submission_number > self.phase.max_submissions):
-                raise PermissionDenied("The maximum number of submissions has been reached.")
-            self.set_status(CompetitionSubmissionStatus.SUBMITTING,force_save=False)
-        self.file_url_base = self.file.storage.url('')
-        res = super(CompetitionSubmission,self).save(*args,**kwargs)
-=======
             print "This is submission number %d" % self.submission_number
 
             if (self.submission_number > self.phase.max_submissions):
@@ -774,22 +597,15 @@
                 print "Submission number below maximum."
 
             print "Setting flags and status so this gets executed."
-            self._do_submission = True
             self.set_status(CompetitionSubmissionStatus.SUBMITTING,force_save=False)
         else:
             print "This is saving an old submission."
-            self._do_submission = False
 
         print "Setting the file url base."
         self.file_url_base = self.file.storage.url('')
 
         print "Calling super save."
         res = super(CompetitionSubmission,self).save(*args,**kwargs)
-
-        if self._do_submission:
-            print "Sending signal to execute the submission scoring."
-            signals.do_submission.send(sender=CompetitionSubmission, instance=self)
->>>>>>> f96b426a
         return res
     
     def file_url(self):
@@ -807,24 +623,12 @@
             return os.path.join(self.inputfile.storage.url(''), self.inputfile.name)
         return None
 
-<<<<<<< HEAD
     def set_status(self, status, force_save=False):
-=======
-    def set_status(self,status,force_save=False):
->>>>>>> f96b426a
         self.status = CompetitionSubmissionStatus.objects.get(codename=status)
         if force_save:
             self.save()
 
-<<<<<<< HEAD
-class SubmissionResultGroup(models.Model):
-=======
-@receiver(signals.do_submission)
-def do_submission_task(sender,instance=None,**kwargs):
-    tasks.submission_run.delay(instance.file_url(), submission_id=instance.pk)
-
 class SubmissionResultGroup(models.Model):   
->>>>>>> f96b426a
     competition = models.ForeignKey(Competition)
     key = models.CharField(max_length=50)
     label = models.CharField(max_length=50)
@@ -892,12 +696,6 @@
         print "Created base competition."
 
         # Unpack and save the logo
-<<<<<<< HEAD
-=======
-        comp_root = os.path.join(settings.MEDIA_ROOT, competition_prefix(comp))
-        if not os.path.exists(comp_root):
-            os.makedirs(comp_root)
->>>>>>> f96b426a
         comp.image.save(comp_base['image'], File(io.BytesIO(zf.read(comp_base['image']))))
         comp.save()
         print "Saved competition logo."
@@ -930,12 +728,6 @@
                 phase_spec['start_date'] = datetime.datetime.combine(phase['start_date'], datetime.time())
             phase, created = CompetitionPhase.objects.get_or_create(**phase_spec)
             print "Created base phase object."
-<<<<<<< HEAD
-=======
-            phase_path = os.path.join(settings.MEDIA_ROOT, phase_prefix(phase))
-            if not os.path.exists(phase_path):
-                os.makedirs(phase_path)
->>>>>>> f96b426a
             # Evaluation Program
             phase.scoring_program.save(phase_spec['scoring_program'], File(io.BytesIO(zf.read(phase_spec['scoring_program']))))
             phase.reference_data.save(phase_spec['reference_data'], File(io.BytesIO(zf.read(phase_spec['reference_data']))))
@@ -961,11 +753,7 @@
             if 'leaderboards' in comp_spec['leaderboard']:
                 leaderboards = {}
                 for key, value in comp_spec['leaderboard']['leaderboards'].items():
-<<<<<<< HEAD
-                    rg,cr = SubmissionResultGroup.objects.get_or_create(competition=comp, key=value['label'], label=value['label'], ordering=value['rank'])
-=======
                     rg,cr = SubmissionResultGroup.objects.get_or_create(competition=comp, key=value['label'].strip(), label=value['label'].strip(), ordering=value['rank'])
->>>>>>> f96b426a
                     leaderboards[rg.label] = rg
                     for gp in comp.phases.all():
                         rgp,crx = SubmissionResultGroupPhase.objects.get_or_create(phase=gp, group=rg)
@@ -977,11 +765,7 @@
                 for key, vals in comp_spec['leaderboard']['column_groups'].items():
                     if vals is None:
                         vals = dict()
-<<<<<<< HEAD
-                    s,cr = SubmissionScoreSet.objects.get_or_create(competition=comp, key=key, defaults=vals)
-=======
                     s,cr = SubmissionScoreSet.objects.get_or_create(competition=comp, key=key.strip(), defaults=vals)
->>>>>>> f96b426a
                     groups[s.label] = s
             print "Created score groups."
 
@@ -992,11 +776,7 @@
                     # Create the score definition
                     is_computed = 'computed' in vals
                     sdefaults = {
-<<<<<<< HEAD
-                                    'label' : "" if 'label' not in vals else vals['label'],
-=======
                                     'label' : "" if 'label' not in vals else vals['label'].strip(),
->>>>>>> f96b426a
                                     'numeric_format' : "2" if 'numeric_format' not in vals else vals['numeric_format'],
                                     'show_rank' : not is_computed,
                                     'sorting' : 'desc' if 'sort' not in vals else vals['sort']
@@ -1021,17 +801,6 @@
                     if 'column_group' in vals:
                         gparent = groups[vals['column_group']['label']]
                         g,cr = SubmissionScoreSet.objects.get_or_create(
-<<<<<<< HEAD
-                                    competition=comp,
-                                    parent=gparent,
-                                    key=sd.key,
-                                    defaults=dict(scoredef=sd, label=sd.label))
-                    else:
-                        g,cr = SubmissionScoreSet.objects.get_or_create(
-                                    competition=comp,
-                                    key=sd.key,
-                                    defaults=dict(scoredef=sd, label=sd.label))
-=======
 		                        competition=comp,
                                 parent=gparent,
 		                        key=sd.key,
@@ -1041,7 +810,6 @@
 		                        competition=comp,
 		                        key=sd.key,
 		                        defaults=dict(scoredef=sd, label=sd.label))
->>>>>>> f96b426a
 
                     # Associate the score definition with its leaderboard
                     sdg = SubmissionScoreDefGroup.objects.create(scoredef=sd, group=leaderboards[vals['leaderboard']['label']])
@@ -1054,15 +822,6 @@
 
         return comp
 
-<<<<<<< HEAD
-=======
-def unpack_competition_task(sender, **kwargs):
-    instance = kwargs['instance']
-    print "Got signal, creating competition (%d)" % instance.id
-    tasks.create_competition_from_bundle.apply_async((instance,), {'countdown' : 5})
-post_save.connect(unpack_competition_task, sender=CompetitionDefBundle)
-
->>>>>>> f96b426a
 class SubmissionScoreDefGroup(models.Model):
     scoredef = models.ForeignKey(SubmissionScoreDef)
     group = models.ForeignKey(SubmissionResultGroup)
