"""
Defines background tasks needed by the web site.
"""
import io
import json
import logging
from zipfile import ZipFile
from django.conf import settings
from django.core.files.base import ContentFile
from apps.jobs.models import (Job,
                              run_job_task,
                              getQueue)
from apps.web.models import (CompetitionSubmission,
                             CompetitionDefBundle,
                             CompetitionSubmissionStatus,
                             submission_file_blobkey,
                             submission_stderr_filename,
                             SubmissionScore,
                             SubmissionScoreDef)

logger = logging.getLogger(__name__)

# Echo

def echo_task(job_id, args):
    """
    A simple task to echo a message provided as args['message']. The associated job will
    be marked as Finished if the message is echoes successfully. Otherwise the job will be
    marked as Failed.

    job_id: The ID of the job.
    args: A dictionary with the arguments for the task. Expected items are:
        args['message']: string to send as info to the module's logger.
    """
    def echo_it(job):
        """Echoes the message specified."""
        logger.info("Echoing (job id=%s): %s", job.id, args['message'])
        return Job.FINISHED

    run_job_task(job_id, echo_it)

def echo(text):
    """
    Echoes the text specified. This is for testing.

    text: The text to echo.

    Returns a Job object which can be used to track the progress of the operation.
    """
    return Job.objects.create_and_dispatch_job('echo', { 'message': text })

# Create competition

def create_competition_task(job_id, args):
    """
    A task to create a competition from a bundle with the competition's definition.

    job_id: The ID of the job.
    args: A dictionary with the arguments for the task. Expected items are:
        args['comp_def_id']: The ID of the bundle holding the competition definition.
    Once the task succeeds, a new competition will be ready to use in CodaLab.
    """
    def create_it(job):
        """Handles the actual creation of the competition"""
        comp_def_id = args['comp_def_id']
        logger.info("Creating competition for competition bundle (bundle_id=%s, job_id=%s)", comp_def_id, job.id)
        competition_def = CompetitionDefBundle.objects.get(pk=comp_def_id)
        competition_def.unpack()
        logger.info("Created competition for competition bundle (bundle_id=%s, job_id=%s)", comp_def_id, job.id)
        return Job.FINISHED

    run_job_task(job_id, create_it)

def create_competition(comp_def_id):
    """
    Starts the process of creating a competition given a bundle with the competition's definition.

    comp_def_id: The ID of the bundle holding the competition definition.
                 See: https://github.com/codalab/codalab/wiki/12.-Building-a-Competition-Bundle.

    Returns a Job object which can be used to track the progress of the operation.
    """
<<<<<<< HEAD
    return Job.objects.create_and_dispatch_job('create_competition', { 'comp_def_id': comp_def_id })

# Evaluate submissions in a competition

def evaluate_submission_task(job_id, args):
    """
    A task to start the evaluation of a user's submission in a competition.

    job_id: The ID of the job.
    args: A dictionary with the arguments for the task. Expected items are:
        args['submission_id']: The ID of the CompetitionSubmission object.
    """

    def submit(submission):
        """
        Dispatches the evaluation of the given submission to an appropriate compute worker.

        submission: The CompetitionSubmission object.
        """
=======
    # Handle the local execution case,  short-circuit and return Finished.
    if 'local' in settings.COMPUTATION_SUBMISSION_URL:
        print "%s: Local Execution, returning finished." % __name__
        return json.loads("{ \"Status\": \"Finished\" }")

    # Get the submission object
    print "%s: Retrieving submission object for id: %s" % (__name__, submission_id)
    submission = models.CompetitionSubmission.objects.get(pk=submission_id)

    # If the submission object has an execution key, retrieve the status and return the json
    if submission.execution_key:
        print "%s: Submission has an execution key, retrieving status from execution engine." % __name__
        res = requests.get(settings.COMPUTATION_SUBMISSION_URL + submission.execution_key)
        if res.status_code in (200,):
            print "%s: Submission status retrieved successfully." % __name__
            print "Status: %s" % res.json()
            return res.json()
        else:
            print "%s: Submission status not retreived succesfully." % __name__
            print "Status: %s\n%s" % (res.status_code, res.json())

    # Otherwise return None
    return None

@celery.task(name='competition.submission_run', max_retries=20, default_retry_delay=2)
def submission_run(url, submission_id):
    try:
        submission = models.CompetitionSubmission.objects.get(pk=submission_id)
    except (ValueError, models.CompetitionSubmission.DoesNotExist):
        print "Submission not retrievable, might be waiting on blobstore/django."
        raise submission_run.retry(exc=Exception("Submission not in database yet."))

    if 'local' in settings.COMPUTATION_SUBMISSION_URL:
        print "Running locally."
        submission.set_status(models.CompetitionSubmissionStatus.SUBMITTED)
        submission.save()
        local_run(url, submission)
        submission.set_status(models.CompetitionSubmissionStatus.FINISHED, force_save=True)
        submission.save()
    else:
        print "Running against remote execution engine."
>>>>>>> 07435a3a
        program = submission.phase.scoring_program.name
        dataset = submission.phase.reference_data.name
        # Generate input bundle pointing to reference/truth/gold dataset (ref) and user predictions (res).
        inputfile = ContentFile(
"""ref: %s
res: %s
""" % (dataset, submission.file.name))
        submission.inputfile.save('input.txt', inputfile)
        # Generate run bundle, which binds the input bundle to the scoring program
        runfile = ContentFile(
"""program: %s
input: %s
""" % (program, submission.inputfile.name))
        submission.runfile.save('run.txt', runfile)
        # Log start of evaluation to stdout.txt
        stdoutfile = ContentFile(
"""Standard output file for submission #%s:

""" % (submission.submission_number))
        submission.stdout_file.save('stdout.txt', stdoutfile)
        submission.save()
        # Submit the request to the computation service
        body = json.dumps({ "id" : job_id,
                            "task_type": "run",
                            "task_args": {
                                "bundle_id" : submission.runfile.name,
                                "container_name" : settings.BUNDLE_AZURE_CONTAINER,
                                "reply_to" : settings.SBS_RESPONSE_QUEUE
                            }
                          })
        getQueue(settings.SBS_COMPUTE_QUEUE).send_message(body)
        submission.execution_key = job_id
        submission.set_status(CompetitionSubmissionStatus.SUBMITTED)
        submission.save()
<<<<<<< HEAD

    def submit_it():
        """Start the process to evaluate the given competition submission."""
        logger.debug("Entering evaluate_submission_task (job_id=%s)", job_id)
        submission_id = args['submission_id']
        submission = CompetitionSubmission.objects.get(pk=submission_id)
        logger.info("Dispatching evaluation request for competition submission (submission_id=%s, job_id=%s)",
                    submission_id, job_id)
        submit(submission)
        logger.info("Done dispatching evaluation request for competition submission (submission_id=%s, job_id=%s)",
                    submission_id, job_id)
        logger.debug("Leaving evaluate_submission_task (job_id=%s)", job_id)

    submit_it()

def evaluate_submission(submission_id):
=======
    print "Kicking of results retrieval task."
    submission_get_results.delay(submission.pk)
    return submission.pk

@celery.task(name='competition.submission_get_results', max_retries=100, default_retry_delay=6)
def submission_get_results(submission_id):
    submission = models.CompetitionSubmission.objects.get(pk=submission_id)
    # Get status of computation from the computation engine
    status = submission_get_status(submission_id)
    print "Status for %d is %s" % (submission_id, status)
    if status:
        if status['Status'] in ("Submitted"):
            submission.set_status(models.CompetitionSubmissionStatus.SUBMITTED, force_save=True)
            raise submission_get_results.retry(exc=Exception("Submission not running yet."))
        if status['Status'] in ("Running"):
            submission.set_status(models.CompetitionSubmissionStatus.RUNNING, force_save=True)
            raise submission_get_results.retry(exc=Exception("Submission still running."))        
        elif status['Status'] == "Finished":
            submission.set_status(models.CompetitionSubmissionStatus.FINISHED, force_save=True)
            return (submission.pk, 'complete', status)
        elif status['Status'] == "Failed":
            submission.set_status(models.CompetitionSubmissionStatus.FAILED, force_save=True)
            return (submission.pk, 'failed', status)
    else:
        return (submission.pk,'failure',None)

@task_success.connect(sender=submission_get_results)
def submission_results_success_handler(sender,result=None,**kwargs):
    submission_id,state,status = result
    submission = models.CompetitionSubmission.objects.get(pk=submission_id)
    if state == 'complete':
        print "Run is complete (submission.id: %s)" % submission.id
        submission.output_file.name = models.submission_file_blobkey(submission)
        submission.stderr_file.name = models.submission_stderr_filename(submission)
        submission.save()
        print "Retrieving output.zip and 'scores.txt' file"
        ozip = zipfile.ZipFile(io.BytesIO(submission.output_file.read()))
        scores = open(ozip.extract('scores.txt'), 'r').read()
        print "Processing scores..."
        for line in scores.split("\n"):
            if len(line) > 0:
                label, value = line.split(":")
                print "Processing |%s| => %s" % (label, value)
                try:
                    scoredef = models.SubmissionScoreDef.objects.get(competition=submission.phase.competition,  key=label.strip())
                    models.SubmissionScore.objects.create(result=submission, scoredef=scoredef, value=float(value))                    
                except models.SubmissionScoreDef.DoesNotExist as e:
                    print "Score '%s' does not exist" % label
                    pass
        print "Done processing scores..."
    else:
        raise Exception("An unexpected error has occurred.")

@task_success.connect(sender=submission_run)
def submission_run_success_handler(sender, result=None, **kwargs):
    print "Successful submission"

@task_failure.connect(sender=submission_run)
def submission_run_error_handler(sender, exception=None, **kwargs):
    submission_id = kwargs['kwargs']['submission_id']
    print "Handling failure for submission %s" % submission_id
    try:
        submission = models.CompetitionSubmission.objects.get(pk=submission_id)
        submission.set_status(models.CompetitionSubmissionStatus.FAILED, force_save=True)
    except:
        print "Unable to set Failed state of submission %s" % submission_id

# Bundle Tasks
@celery.task
def create_directory(bundleid):
    import subprocess
    bundle = models.Bundle.objects.get(id=bundleid)
    args = ['cd repositories && mkdir -p '+ bundle.name]
    subprocess.check_output(args, shell=True)
    bundle.path = main+'/repositories/'+bundle.name
    bundle.save()
    print bundle.path
    sub_directories.delay(bundleid)


@celery.task
def sub_directories(bundleid):
    import subprocess
    bundle = models.Bundle.objects.get(id=bundleid)
    args = ['cd repositories/'+bundle.name+' && mkdir -p input && mkdir -p output']
    subprocess.check_output(args, shell=True)
    bundle.inputpath = bundle.path+'/input'
    bundle.outputpath = bundle.path+'/output'
    bundle.save()
    print "The directories have been created"
    args = ['cd '+bundle.path+' && touch bundle.yaml']
    subprocess.check_output(args, shell=True)
    bundle.save()
    print "The bundle yaml has been created"

@celery.task()
def echo(msg):
    print "Echoing %s" % (msg)

@celery.task(max_retries=20, default_retry_delay=2)
def create_competition_from_bundle(competition_bundle_id):
>>>>>>> 07435a3a
    """
    Starts the process of evaluating a user's submission to a competition.

    submission_id: The ID of the CompetitionSubmission object.

    Returns a Job object which can be used to track the progress of the operation.
    """
<<<<<<< HEAD
    return Job.objects.create_and_dispatch_job('evaluate_submission', { 'submission_id': submission_id })

class SubmissionUpdateException(Exception):
    """Defines an exception that occurs during the update of a CompetitionSubmission object."""
    def __init__(self, submission, inner_exception):
        super(SubmissionUpdateException, self).__init__(inner_exception.message)
        self.submission = submission
        self.inner_exception = inner_exception

def update_submission_task(job_id, args):
    """
    A task to update the status of an evaluating a submission in a competition.

    job_id: The ID of the job.
    args: A dictionary with the arguments for the task. Expected items are:
        args['status']: The evaluation status, which is one of 'running', 'finished' or 'failed'.
    """

    def update_submission(submission, status):
        """
        Updates the status of a submission.

        submission: The CompetitionSubmission object to update.
        status: The new status string: 'running', 'finished' or 'failed'.
        """
        if (status == 'running'):
            submission.set_status(CompetitionSubmissionStatus.RUNNING)
            submission.save()
            return Job.RUNNING

        if (status == 'finished'):
            submission.output_file.name = submission_file_blobkey(submission)
            submission.stderr_file.name = submission_stderr_filename(submission)
            submission.save()
            logger.debug("Retrieving output.zip and 'scores.txt' file (submission_id=%s)", submission.id)
            ozip = ZipFile(io.BytesIO(submission.output_file.read()))
            scores = open(ozip.extract('scores.txt'), 'r').read()
            logger.debug("Processing scores... (submission_id=%s)", submission.id)
            for line in scores.split("\n"):
                if len(line) > 0:
                    label, value = line.split(":")
                    try:
                        scoredef = SubmissionScoreDef.objects.get(competition=submission.phase.competition,
                                                                         key=label.strip())
                        SubmissionScore.objects.create(result=submission, scoredef=scoredef, value=float(value))
                    except SubmissionScoreDef.DoesNotExist:
                        logger.warning("Score %s does not exist (submission_id=%s)", label, submission.id)
            logger.debug("Done processing scores... (submission_id=%s)", submission.id)
            submission.set_status(CompetitionSubmissionStatus.FINISHED)
            submission.save()
            return Job.FINISHED

        if (status != 'failed'):
            logger.error("Invalid status: %s (submission_id=%s)", status, submission.id)
        submission.set_status(CompetitionSubmissionStatus.FAILED)
        submission.save()

    def handle_update_exception(job, ex):
        """
        Handles exception that occur while attempting to update the status of a submission.

        job: The running Job instance.
        ex: The exception. The handler tries to acquire the CompetitionSubmission instance
            from a submission attribute on the exception.
        """
        try:
            submission = ex.submission
            submission.set_status(CompetitionSubmissionStatus.FAILED)
            submission.save()
        except Exception:
            logger.exception("Unable to set the submission status to Failed (job_id=%s)", job.id)
        return Job.FAILED

    def update_it(job):
        """Updates the database to reflect the state of the evaluation of the given competition submission."""
        logger.debug("Entering update_submission_task::update_it (job_id=%s)", job.id)
        if (job.task_type != 'evaluate_submission'):
            raise ValueError("Job has incorrect task_type (job.task_type=%s)", job.task_type)
        task_args = json.loads(job.task_args_json)
        submission_id = task_args['submission_id']
        logger.debug("Looking for submission (job_id=%s, submission_id=%s)", job.id, submission_id)
        submission = CompetitionSubmission.objects.get(pk=submission_id)
        status = args['status']
        logger.debug("Ready to update submission status (job_id=%s, submission_id=%s, status=%s)",
                     job.id, submission_id, status)
        result = None
        try:
            result = update_submission(submission, status)
        except Exception as e:
            logger.exception("Failed to update submission (job_id=%s, submission_id=%s, status=%s)",
                             job.id, submission_id, status)
            raise SubmissionUpdateException(submission, e)
        return result

    run_job_task(job_id, update_it, handle_update_exception)
=======
    print "Creating competition for new competition bundle."
    try:
        competition_bundle = models.CompetitionDefBundle.objects.get(id=competition_bundle_id)
    except (ValueError, models.CompetitionDefBundle.DoesNotExist):
        raise create_competition_from_bundle.retry(exc=Exception("Competition Bundle not in database/azure yet."))

    return competition_bundle.unpack()
>>>>>>> 07435a3a
<|MERGE_RESOLUTION|>--- conflicted
+++ resolved
@@ -80,7 +80,6 @@
 
     Returns a Job object which can be used to track the progress of the operation.
     """
-<<<<<<< HEAD
     return Job.objects.create_and_dispatch_job('create_competition', { 'comp_def_id': comp_def_id })
 
 # Evaluate submissions in a competition
@@ -97,18 +96,6 @@
     def submit(submission):
         """
         Dispatches the evaluation of the given submission to an appropriate compute worker.
-
-        submission: The CompetitionSubmission object.
-        """
-=======
-    # Handle the local execution case,  short-circuit and return Finished.
-    if 'local' in settings.COMPUTATION_SUBMISSION_URL:
-        print "%s: Local Execution, returning finished." % __name__
-        return json.loads("{ \"Status\": \"Finished\" }")
-
-    # Get the submission object
-    print "%s: Retrieving submission object for id: %s" % (__name__, submission_id)
-    submission = models.CompetitionSubmission.objects.get(pk=submission_id)
 
     # If the submission object has an execution key, retrieve the status and return the json
     if submission.execution_key:
@@ -125,13 +112,10 @@
     # Otherwise return None
     return None
 
-@celery.task(name='competition.submission_run', max_retries=20, default_retry_delay=2)
+@celery.task(name='competition.submission_run')
 def submission_run(url, submission_id):
-    try:
-        submission = models.CompetitionSubmission.objects.get(pk=submission_id)
-    except (ValueError, models.CompetitionSubmission.DoesNotExist):
-        print "Submission not retrievable, might be waiting on blobstore/django."
-        raise submission_run.retry(exc=Exception("Submission not in database yet."))
+    time.sleep(0.01) # Needed temporarily for using sqlite. Race.
+    submission = models.CompetitionSubmission.objects.get(pk=submission_id)
 
     if 'local' in settings.COMPUTATION_SUBMISSION_URL:
         print "Running locally."
@@ -142,14 +126,13 @@
         submission.save()
     else:
         print "Running against remote execution engine."
->>>>>>> 07435a3a
         program = submission.phase.scoring_program.name
         dataset = submission.phase.reference_data.name
         # Generate input bundle pointing to reference/truth/gold dataset (ref) and user predictions (res).
         inputfile = ContentFile(
 """ref: %s
 res: %s
-""" % (dataset, submission.file.name))
+""" % (dataset, submission.file.name))   
         submission.inputfile.save('input.txt', inputfile)
         # Generate run bundle, which binds the input bundle to the scoring program
         runfile = ContentFile(
@@ -177,176 +160,53 @@
         submission.execution_key = job_id
         submission.set_status(CompetitionSubmissionStatus.SUBMITTED)
         submission.save()
-<<<<<<< HEAD
-
-    def submit_it():
-        """Start the process to evaluate the given competition submission."""
-        logger.debug("Entering evaluate_submission_task (job_id=%s)", job_id)
-        submission_id = args['submission_id']
-        submission = CompetitionSubmission.objects.get(pk=submission_id)
-        logger.info("Dispatching evaluation request for competition submission (submission_id=%s, job_id=%s)",
-                    submission_id, job_id)
-        submit(submission)
-        logger.info("Done dispatching evaluation request for competition submission (submission_id=%s, job_id=%s)",
-                    submission_id, job_id)
-        logger.debug("Leaving evaluate_submission_task (job_id=%s)", job_id)
-
-    submit_it()
-
-def evaluate_submission(submission_id):
-=======
     print "Kicking of results retrieval task."
-    submission_get_results.delay(submission.pk)
+    submission_get_results.delay(submission.pk,1)
     return submission.pk
 
-@celery.task(name='competition.submission_get_results', max_retries=100, default_retry_delay=6)
-def submission_get_results(submission_id):
+@celery.task(name='competition.submission_get_results', max_retries=50, default_retry_delay=15)
+def submission_get_results(submission_id,ct):
+    print "%s: started" % __name__
+    # TODO: Refactor
+    # Hard-coded limits for now
     submission = models.CompetitionSubmission.objects.get(pk=submission_id)
+    print "Got submission %d." % submission_id
     # Get status of computation from the computation engine
     status = submission_get_status(submission_id)
-    print "Status for %d is %s" % (submission_id, status)
+    print "Computation status: %s" % str(status)
     if status:
         if status['Status'] in ("Submitted"):
             submission.set_status(models.CompetitionSubmissionStatus.SUBMITTED, force_save=True)
-            raise submission_get_results.retry(exc=Exception("Submission not running yet."))
+            raise submission_get_results.retry(exc=Exception("An unexpected error has occurred."))
         if status['Status'] in ("Running"):
             submission.set_status(models.CompetitionSubmissionStatus.RUNNING, force_save=True)
-            raise submission_get_results.retry(exc=Exception("Submission still running."))        
+            raise submission_get_results.retry(exc=Exception("An unexpected error has occurred."))        
         elif status['Status'] == "Finished":
             submission.set_status(models.CompetitionSubmissionStatus.FINISHED, force_save=True)
-            return (submission.pk, 'complete', status)
+            return (submission.pk, ct, 'complete', status)
         elif status['Status'] == "Failed":
             submission.set_status(models.CompetitionSubmissionStatus.FAILED, force_save=True)
-            return (submission.pk, 'failed', status)
+            return (submission.pk, ct, 'failed', status)
     else:
-        return (submission.pk,'failure',None)
+        return (submission.pk,ct,'failure',None)
 
 @task_success.connect(sender=submission_get_results)
 def submission_results_success_handler(sender,result=None,**kwargs):
-    submission_id,state,status = result
+    submission_id,ct,state,status = result
     submission = models.CompetitionSubmission.objects.get(pk=submission_id)
     if state == 'complete':
         print "Run is complete (submission.id: %s)" % submission.id
         submission.output_file.name = models.submission_file_blobkey(submission)
         submission.stderr_file.name = models.submission_stderr_filename(submission)
         submission.save()
-        print "Retrieving output.zip and 'scores.txt' file"
-        ozip = zipfile.ZipFile(io.BytesIO(submission.output_file.read()))
+            logger.debug("Retrieving output.zip and 'scores.txt' file (submission_id=%s)", submission.id)
+            ozip = ZipFile(io.BytesIO(submission.output_file.read()))
         scores = open(ozip.extract('scores.txt'), 'r').read()
-        print "Processing scores..."
+            logger.debug("Processing scores... (submission_id=%s)", submission.id)
         for line in scores.split("\n"):
             if len(line) > 0:
                 label, value = line.split(":")
-                print "Processing |%s| => %s" % (label, value)
-                try:
-                    scoredef = models.SubmissionScoreDef.objects.get(competition=submission.phase.competition,  key=label.strip())
-                    models.SubmissionScore.objects.create(result=submission, scoredef=scoredef, value=float(value))                    
-                except models.SubmissionScoreDef.DoesNotExist as e:
-                    print "Score '%s' does not exist" % label
-                    pass
-        print "Done processing scores..."
-    else:
-        raise Exception("An unexpected error has occurred.")
-
-@task_success.connect(sender=submission_run)
-def submission_run_success_handler(sender, result=None, **kwargs):
-    print "Successful submission"
-
-@task_failure.connect(sender=submission_run)
-def submission_run_error_handler(sender, exception=None, **kwargs):
-    submission_id = kwargs['kwargs']['submission_id']
-    print "Handling failure for submission %s" % submission_id
     try:
-        submission = models.CompetitionSubmission.objects.get(pk=submission_id)
-        submission.set_status(models.CompetitionSubmissionStatus.FAILED, force_save=True)
-    except:
-        print "Unable to set Failed state of submission %s" % submission_id
-
-# Bundle Tasks
-@celery.task
-def create_directory(bundleid):
-    import subprocess
-    bundle = models.Bundle.objects.get(id=bundleid)
-    args = ['cd repositories && mkdir -p '+ bundle.name]
-    subprocess.check_output(args, shell=True)
-    bundle.path = main+'/repositories/'+bundle.name
-    bundle.save()
-    print bundle.path
-    sub_directories.delay(bundleid)
-
-
-@celery.task
-def sub_directories(bundleid):
-    import subprocess
-    bundle = models.Bundle.objects.get(id=bundleid)
-    args = ['cd repositories/'+bundle.name+' && mkdir -p input && mkdir -p output']
-    subprocess.check_output(args, shell=True)
-    bundle.inputpath = bundle.path+'/input'
-    bundle.outputpath = bundle.path+'/output'
-    bundle.save()
-    print "The directories have been created"
-    args = ['cd '+bundle.path+' && touch bundle.yaml']
-    subprocess.check_output(args, shell=True)
-    bundle.save()
-    print "The bundle yaml has been created"
-
-@celery.task()
-def echo(msg):
-    print "Echoing %s" % (msg)
-
-@celery.task(max_retries=20, default_retry_delay=2)
-def create_competition_from_bundle(competition_bundle_id):
->>>>>>> 07435a3a
-    """
-    Starts the process of evaluating a user's submission to a competition.
-
-    submission_id: The ID of the CompetitionSubmission object.
-
-    Returns a Job object which can be used to track the progress of the operation.
-    """
-<<<<<<< HEAD
-    return Job.objects.create_and_dispatch_job('evaluate_submission', { 'submission_id': submission_id })
-
-class SubmissionUpdateException(Exception):
-    """Defines an exception that occurs during the update of a CompetitionSubmission object."""
-    def __init__(self, submission, inner_exception):
-        super(SubmissionUpdateException, self).__init__(inner_exception.message)
-        self.submission = submission
-        self.inner_exception = inner_exception
-
-def update_submission_task(job_id, args):
-    """
-    A task to update the status of an evaluating a submission in a competition.
-
-    job_id: The ID of the job.
-    args: A dictionary with the arguments for the task. Expected items are:
-        args['status']: The evaluation status, which is one of 'running', 'finished' or 'failed'.
-    """
-
-    def update_submission(submission, status):
-        """
-        Updates the status of a submission.
-
-        submission: The CompetitionSubmission object to update.
-        status: The new status string: 'running', 'finished' or 'failed'.
-        """
-        if (status == 'running'):
-            submission.set_status(CompetitionSubmissionStatus.RUNNING)
-            submission.save()
-            return Job.RUNNING
-
-        if (status == 'finished'):
-            submission.output_file.name = submission_file_blobkey(submission)
-            submission.stderr_file.name = submission_stderr_filename(submission)
-            submission.save()
-            logger.debug("Retrieving output.zip and 'scores.txt' file (submission_id=%s)", submission.id)
-            ozip = ZipFile(io.BytesIO(submission.output_file.read()))
-            scores = open(ozip.extract('scores.txt'), 'r').read()
-            logger.debug("Processing scores... (submission_id=%s)", submission.id)
-            for line in scores.split("\n"):
-                if len(line) > 0:
-                    label, value = line.split(":")
-                    try:
                         scoredef = SubmissionScoreDef.objects.get(competition=submission.phase.competition,
                                                                          key=label.strip())
                         SubmissionScore.objects.create(result=submission, scoredef=scoredef, value=float(value))
@@ -362,50 +222,16 @@
         submission.set_status(CompetitionSubmissionStatus.FAILED)
         submission.save()
 
-    def handle_update_exception(job, ex):
-        """
+@celery.task()
+def create_competition_from_bundle(competition_bundle):
+    """
         Handles exception that occur while attempting to update the status of a submission.
 
         job: The running Job instance.
         ex: The exception. The handler tries to acquire the CompetitionSubmission instance
             from a submission attribute on the exception.
-        """
-        try:
-            submission = ex.submission
-            submission.set_status(CompetitionSubmissionStatus.FAILED)
-            submission.save()
-        except Exception:
-            logger.exception("Unable to set the submission status to Failed (job_id=%s)", job.id)
-        return Job.FAILED
-
-    def update_it(job):
-        """Updates the database to reflect the state of the evaluation of the given competition submission."""
-        logger.debug("Entering update_submission_task::update_it (job_id=%s)", job.id)
-        if (job.task_type != 'evaluate_submission'):
-            raise ValueError("Job has incorrect task_type (job.task_type=%s)", job.task_type)
-        task_args = json.loads(job.task_args_json)
-        submission_id = task_args['submission_id']
-        logger.debug("Looking for submission (job_id=%s, submission_id=%s)", job.id, submission_id)
-        submission = CompetitionSubmission.objects.get(pk=submission_id)
-        status = args['status']
-        logger.debug("Ready to update submission status (job_id=%s, submission_id=%s, status=%s)",
-                     job.id, submission_id, status)
-        result = None
-        try:
-            result = update_submission(submission, status)
-        except Exception as e:
-            logger.exception("Failed to update submission (job_id=%s, submission_id=%s, status=%s)",
-                             job.id, submission_id, status)
-            raise SubmissionUpdateException(submission, e)
-        return result
-
-    run_job_task(job_id, update_it, handle_update_exception)
-=======
+    """
     print "Creating competition for new competition bundle."
-    try:
-        competition_bundle = models.CompetitionDefBundle.objects.get(id=competition_bundle_id)
-    except (ValueError, models.CompetitionDefBundle.DoesNotExist):
-        raise create_competition_from_bundle.retry(exc=Exception("Competition Bundle not in database/azure yet."))
-
     return competition_bundle.unpack()
->>>>>>> 07435a3a
+
+    run_job_task(job_id, update_it, handle_update_exception)