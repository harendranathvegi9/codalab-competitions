--- conflicted
+++ resolved
@@ -1,6 +1,7 @@
 #from configurations import importer
 #importer.install()
 
+import time
 from django.conf import settings
 from django.dispatch import receiver
 #from compsrv.celerysrv import celery
@@ -10,24 +11,18 @@
 
 import models
 
-<<<<<<< HEAD
-@celery.task(name='competition.submission_run')
-=======
 main = base.Base.SITE_ROOT
 
-
-@celery.task(name='competition.create_submission_run')
->>>>>>> c67f466c
+@celery.task(name='competition.submission_run')
 def submission_run(url,submission_id):
     ## Only a simulation
+    
+    time.sleep(3) # This is here because of sqlite
     submission = models.CompetitionSubmission.objects.get(pk=submission_id)
-<<<<<<< HEAD
+    
+    print "Submitting"
     return submission.pk
 
-=======
-    
-    
->>>>>>> c67f466c
 @celery.task(name='competition.validate_submission')
 def validate_submission(url,submission_id):
     """
@@ -41,15 +36,20 @@
     # evaluate(inputdir, standard, outputdir)
     return submission_id
 
-@task_success.connect(sender='competition.submission_run')
+@task_success.connect(sender=submission_run)
 def task_success_handler(sender, result=None, **kwargs):
+    import random
     s = models.CompetitionSubmission.objects.get(pk=result)
-<<<<<<< HEAD
     s.set_status('accepted', force_save=True)
-   
-=======
-    s.set_status('rejected', force_save=True)
-   
+    subres = models.SubmissionResult.objects.create(submission=s,aggregate=0)
+    scores = []
+    for s in ['score1','score2','score3']:
+        rs = random.random()*10
+        sc = models.SubmissionScore.objects.create(result=subres,label=s,value=rs)
+        scores.append(rs)
+    subres.aggregate = sum(scores)/len(scores)
+    subres.save()
+    print " ACCEPTED SUBMISSION %s" % str(sender)
 
 
 # Bundle Tasks
@@ -78,5 +78,4 @@
     args = ['cd '+bundle.path+' && touch bundle.yaml']
     subprocess.check_output(args, shell=True)
     bundle.save()
-    print "The bundle yaml has been created"
->>>>>>> c67f466c
+    print "The bundle yaml has been created"