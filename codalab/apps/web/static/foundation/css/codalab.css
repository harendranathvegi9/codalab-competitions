--- conflicted
+++ resolved
@@ -1,4 +1,4 @@
-/* line 17, ../../../../../../../../Ruby200/lib/ruby/gems/2.0.0/gems/compass-0.12.2/frameworks/compass/stylesheets/compass/reset/_utilities.scss */
+/* line 17, C:/Ruby200/lib/ruby/gems/2.0.0/gems/compass-0.12.2/frameworks/compass/stylesheets/compass/reset/_utilities.scss */
 html, body, div, span, applet, object, iframe,
 h1, h2, h3, h4, h5, h6, p, blockquote, pre,
 a, abbr, acronym, address, big, cite, code,
@@ -20,233 +20,176 @@
   vertical-align: baseline;
 }
 
-/* line 22, ../../../../../../../../Ruby200/lib/ruby/gems/2.0.0/gems/compass-0.12.2/frameworks/compass/stylesheets/compass/reset/_utilities.scss */
+/* line 22, C:/Ruby200/lib/ruby/gems/2.0.0/gems/compass-0.12.2/frameworks/compass/stylesheets/compass/reset/_utilities.scss */
 html {
   line-height: 1;
 }
 
-/* line 24, ../../../../../../../../Ruby200/lib/ruby/gems/2.0.0/gems/compass-0.12.2/frameworks/compass/stylesheets/compass/reset/_utilities.scss */
+/* line 24, C:/Ruby200/lib/ruby/gems/2.0.0/gems/compass-0.12.2/frameworks/compass/stylesheets/compass/reset/_utilities.scss */
 ol, ul {
   list-style: none;
 }
 
-/* line 26, ../../../../../../../../Ruby200/lib/ruby/gems/2.0.0/gems/compass-0.12.2/frameworks/compass/stylesheets/compass/reset/_utilities.scss */
+/* line 26, C:/Ruby200/lib/ruby/gems/2.0.0/gems/compass-0.12.2/frameworks/compass/stylesheets/compass/reset/_utilities.scss */
 table {
   border-collapse: collapse;
   border-spacing: 0;
 }
 
-/* line 28, ../../../../../../../../Ruby200/lib/ruby/gems/2.0.0/gems/compass-0.12.2/frameworks/compass/stylesheets/compass/reset/_utilities.scss */
+/* line 28, C:/Ruby200/lib/ruby/gems/2.0.0/gems/compass-0.12.2/frameworks/compass/stylesheets/compass/reset/_utilities.scss */
 caption, th, td {
   text-align: left;
   font-weight: normal;
   vertical-align: middle;
 }
 
-/* line 30, ../../../../../../../../Ruby200/lib/ruby/gems/2.0.0/gems/compass-0.12.2/frameworks/compass/stylesheets/compass/reset/_utilities.scss */
+/* line 30, C:/Ruby200/lib/ruby/gems/2.0.0/gems/compass-0.12.2/frameworks/compass/stylesheets/compass/reset/_utilities.scss */
 q, blockquote {
   quotes: none;
 }
-/* line 103, ../../../../../../../../Ruby200/lib/ruby/gems/2.0.0/gems/compass-0.12.2/frameworks/compass/stylesheets/compass/reset/_utilities.scss */
+/* line 103, C:/Ruby200/lib/ruby/gems/2.0.0/gems/compass-0.12.2/frameworks/compass/stylesheets/compass/reset/_utilities.scss */
 q:before, q:after, blockquote:before, blockquote:after {
   content: "";
   content: none;
 }
 
-/* line 32, ../../../../../../../../Ruby200/lib/ruby/gems/2.0.0/gems/compass-0.12.2/frameworks/compass/stylesheets/compass/reset/_utilities.scss */
+/* line 32, C:/Ruby200/lib/ruby/gems/2.0.0/gems/compass-0.12.2/frameworks/compass/stylesheets/compass/reset/_utilities.scss */
 a img {
   border: none;
 }
 
-/* line 116, ../../../../../../../../Ruby200/lib/ruby/gems/2.0.0/gems/compass-0.12.2/frameworks/compass/stylesheets/compass/reset/_utilities.scss */
+/* line 116, C:/Ruby200/lib/ruby/gems/2.0.0/gems/compass-0.12.2/frameworks/compass/stylesheets/compass/reset/_utilities.scss */
 article, aside, details, figcaption, figure, footer, header, hgroup, menu, nav, section, summary {
   display: block;
 }
 
-<<<<<<< HEAD
-/* line 68, ../sass/_settings.scss */
-=======
-/* line 66, ../sass/_settings.scss */
->>>>>>> e818bc85
+/* line 73, ../sass/_settings.scss */
 * {
   font-family: Segoe UI,'Segoe UI', Helvetica, Arial,'Trebuchet MS',sans-serif;
   font-size: 100%;
   font-weight: normal;
 }
 
-<<<<<<< HEAD
-/* line 74, ../sass/_settings.scss */
+/* line 79, ../sass/_settings.scss */
 select {
   color: #333333;
 }
 
-/* line 78, ../sass/_settings.scss */
+/* line 83, ../sass/_settings.scss */
 form textarea {
   color: #333333;
   font-size: 16px;
 }
 
-/* line 83, ../sass/_settings.scss */
-=======
-/* line 72, ../sass/_settings.scss */
->>>>>>> e818bc85
+/* line 88, ../sass/_settings.scss */
 .menu-icon {
   background: #3684d6;
 }
 
-<<<<<<< HEAD
-/* line 87, ../sass/_settings.scss */
-=======
-/* line 76, ../sass/_settings.scss */
->>>>>>> e818bc85
+/* line 92, ../sass/_settings.scss */
 .menu-icon > span, .menu-icon > span a, .menu-icon > span a:hover {
   border-bottom-style: none;
   border: 0px;
   padding: 2px;
 }
 
-<<<<<<< HEAD
-/* line 93, ../sass/_settings.scss */
+/* line 98, ../sass/_settings.scss */
 span.has-tip {
   border-bottom: 0px;
 }
 
-/* line 97, ../sass/_settings.scss */
-=======
-/* line 83, ../sass/_settings.scss */
->>>>>>> e818bc85
+/* line 102, ../sass/_settings.scss */
 div.CompetitionsDetailContainer div.section-container section:not(.active) p a:hover {
   color: #ffac31;
 }
 
-<<<<<<< HEAD
-/* line 101, ../sass/_settings.scss */
-=======
-/* line 87, ../sass/_settings.scss */
->>>>>>> e818bc85
+/* line 106, ../sass/_settings.scss */
 div.CompetitionsDetailContainer div.section-container section.active div.content div.section-container section p.title {
   background: transparent;
 }
 
-<<<<<<< HEAD
-/* line 105, ../sass/_settings.scss */
-=======
-/* line 90, ../sass/_settings.scss */
->>>>>>> e818bc85
+/* line 110, ../sass/_settings.scss */
 div.CompetitionsDetailContainer div.section-container section.active div.content div.section-container section.active div.content {
   border: 0px;
 }
 
-<<<<<<< HEAD
-/* line 109, ../sass/_settings.scss */
-=======
-/* line 94, ../sass/_settings.scss */
->>>>>>> e818bc85
+/* line 114, ../sass/_settings.scss */
 div.CompetitionsDetailContainer div.section-container section.active div.content div.section-container section p.title a {
   padding: 2px;
   text-align: right;
   border: 0px;
 }
 
-<<<<<<< HEAD
-/* line 115, ../sass/_settings.scss */
-=======
-/* line 100, ../sass/_settings.scss */
->>>>>>> e818bc85
+/* line 120, ../sass/_settings.scss */
 div.CompetitionsDetailContainer div.section-container section.active div.content div.section-container section p {
   border: 0px;
 }
 
-<<<<<<< HEAD
-/* line 119, ../sass/_settings.scss */
+/* line 124, ../sass/_settings.scss */
 div.CompetitionsDetailContainer div.section-container section.active div.content div.section-container div.content {
   margin-left: 10px;
   font-size: 13px;
 }
 
-/* line 124, ../sass/_settings.scss */
+/* line 129, ../sass/_settings.scss */
 div.CompetitionsDetailContainer div.section-container section.active div.content div.section-container div.content ul {
   list-style: disc;
   margin-left: 20px;
 }
 
-/* line 129, ../sass/_settings.scss */
+/* line 134, ../sass/_settings.scss */
 div.CompetitionsDetailContainer div.section-container section.active div.content div.section-container section.active div.content em {
   font-size: 13px;
 }
 
-/* line 133, ../sass/_settings.scss */
+/* line 138, ../sass/_settings.scss */
 #layout.container div.large-12 div.row div div.large-3 ul {
   text-align: right;
 }
 
-/* line 137, ../sass/_settings.scss */
+/* line 142, ../sass/_settings.scss */
 #layout.container div.large-12 div.row div div.large-3 ul a:hover {
   color: #ffac31;
 }
 
-/* line 141, ../sass/_settings.scss */
+/* line 146, ../sass/_settings.scss */
 #layout.container div.large-12 div.row div.large-9 {
   font-size: 13px;
 }
 
-/* line 145, ../sass/_settings.scss */
+/* line 150, ../sass/_settings.scss */
 #layout.container div.large-12 div.row div div.large-3 ul {
   padding: 0px;
 }
 
-/* line 149, ../sass/_settings.scss */
+/* line 154, ../sass/_settings.scss */
 td > i {
   color: #3684d6;
 }
 
-/* line 153, ../sass/_settings.scss */
-=======
-/* line 104, ../sass/_settings.scss */
-td > a > i {
-  color: #3684d6;
-}
-
-/* line 108, ../sass/_settings.scss */
->>>>>>> e818bc85
+/* line 158, ../sass/_settings.scss */
 a > i {
   height: 100%;
   color: white;
 }
 
-<<<<<<< HEAD
-/* line 158, ../sass/_settings.scss */
-=======
-/* line 113, ../sass/_settings.scss */
->>>>>>> e818bc85
+/* line 163, ../sass/_settings.scss */
 .competitionsDetailTabArea > section > .title {
   font-size: 19px;
   font-weight: 400;
 }
 
-<<<<<<< HEAD
-/* line 163, ../sass/_settings.scss */
-=======
-/* line 118, ../sass/_settings.scss */
->>>>>>> e818bc85
+/* line 168, ../sass/_settings.scss */
 .competitionsDetailTabArea > section > .title a:hover {
   color: #ffac31;
 }
 
-<<<<<<< HEAD
-/* line 167, ../sass/_settings.scss */
-=======
-/* line 122, ../sass/_settings.scss */
->>>>>>> e818bc85
+/* line 172, ../sass/_settings.scss */
 .process_participant_request {
   padding-top: 10px;
 }
 
-<<<<<<< HEAD
-/* line 172, ../sass/_settings.scss */
-=======
-/* line 127, ../sass/_settings.scss */
->>>>>>> e818bc85
+/* line 177, ../sass/_settings.scss */
 .competitionUserBlock {
   border: solid 1px #ccc;
   margin-bottom: 10px;
@@ -254,77 +197,39 @@
   padding: 0;
 }
 
-<<<<<<< HEAD
-/* line 179, ../sass/_settings.scss */
-=======
-/* line 134, ../sass/_settings.scss */
-.competitionUserBlock p {
-  font-size: 13px;
-}
-
-/* line 138, ../sass/_settings.scss */
->>>>>>> e818bc85
+/* line 184, ../sass/_settings.scss */
 .user_results, .competition_results {
   padding-top: 10px;
 }
 
-<<<<<<< HEAD
-/* line 183, ../sass/_settings.scss */
-=======
-/* line 142, ../sass/_settings.scss */
-.user_results {
-  margin-left: 15px;
-}
-
-/* line 146, ../sass/_settings.scss */
->>>>>>> e818bc85
+/* line 188, ../sass/_settings.scss */
 .globalBlueButton a, .globalBlueButton a:hover {
   color: white;
 }
 
-<<<<<<< HEAD
-/* line 187, ../sass/_settings.scss */
-=======
-/* line 150, ../sass/_settings.scss */
->>>>>>> e818bc85
+/* line 192, ../sass/_settings.scss */
 .content > h3 {
   font-size: 14px;
   font-weight: 700;
 }
 
-<<<<<<< HEAD
-/* line 192, ../sass/_settings.scss */
-=======
-/* line 155, ../sass/_settings.scss */
->>>>>>> e818bc85
+/* line 197, ../sass/_settings.scss */
 .content > p {
   font-size: 13px;
 }
 
-<<<<<<< HEAD
-/* line 196, ../sass/_settings.scss */
-=======
-/* line 159, ../sass/_settings.scss */
->>>>>>> e818bc85
+/* line 201, ../sass/_settings.scss */
 .section-container.vertical-tabs > section > .content {
   border: 0px;
   color: #3b3b3b;
 }
 
-<<<<<<< HEAD
-/* line 201, ../sass/_settings.scss */
-=======
-/* line 164, ../sass/_settings.scss */
->>>>>>> e818bc85
+/* line 206, ../sass/_settings.scss */
 .competitionProcessHeader > ul > li {
   height: 100%;
 }
 
-<<<<<<< HEAD
-/* line 205, ../sass/_settings.scss */
-=======
-/* line 167, ../sass/_settings.scss */
->>>>>>> e818bc85
+/* line 210, ../sass/_settings.scss */
 .competitionProcessHeader > ul > li > a {
   color: white;
   font-size: 13px;
@@ -332,33 +237,21 @@
   padding-right: 40px;
 }
 
-<<<<<<< HEAD
-/* line 212, ../sass/_settings.scss */
-=======
-/* line 174, ../sass/_settings.scss */
->>>>>>> e818bc85
+/* line 217, ../sass/_settings.scss */
 .competition-preview {
   border: 1px solid #cccccc;
   margin-top: 5px;
   margin-bottom: 5px;
 }
 
-<<<<<<< HEAD
-/* line 218, ../sass/_settings.scss */
-=======
-/* line 180, ../sass/_settings.scss */
->>>>>>> e818bc85
+/* line 223, ../sass/_settings.scss */
 .competition-summary {
   background: #fafafa;
   height: 100px;
   overflow: hidden;
 }
 
-<<<<<<< HEAD
-/* line 224, ../sass/_settings.scss */
-=======
-/* line 186, ../sass/_settings.scss */
->>>>>>> e818bc85
+/* line 229, ../sass/_settings.scss */
 .competition-preview > .columns > .button.small {
   vertical-align: middle;
   margin-bottom: 5px;
@@ -368,21 +261,13 @@
   border-color: #ffac31;
 }
 
-<<<<<<< HEAD
-/* line 233, ../sass/_settings.scss */
-=======
-/* line 195, ../sass/_settings.scss */
->>>>>>> e818bc85
+/* line 238, ../sass/_settings.scss */
 .competition-summary > .columns {
   margin: 0px;
   padding: 0px;
 }
 
-<<<<<<< HEAD
-/* line 238, ../sass/_settings.scss */
-=======
-/* line 200, ../sass/_settings.scss */
->>>>>>> e818bc85
+/* line 243, ../sass/_settings.scss */
 .competition-label {
   height: 100px;
   background: #3684d6;
@@ -391,11 +276,7 @@
   padding-left: 0px;
 }
 
-<<<<<<< HEAD
-/* line 246, ../sass/_settings.scss */
-=======
-/* line 208, ../sass/_settings.scss */
->>>>>>> e818bc85
+/* line 251, ../sass/_settings.scss */
 .competition-image {
   padding: 0px;
   margin: 0px;
@@ -403,53 +284,33 @@
   vertical-align: middle;
 }
 
-<<<<<<< HEAD
-/* line 253, ../sass/_settings.scss */
-=======
-/* line 215, ../sass/_settings.scss */
->>>>>>> e818bc85
+/* line 258, ../sass/_settings.scss */
 .competition-info .columns {
   padding: 0px;
   margin: 0px;
 }
 
-<<<<<<< HEAD
-/* line 258, ../sass/_settings.scss */
-=======
-/* line 219, ../sass/_settings.scss */
->>>>>>> e818bc85
+/* line 263, ../sass/_settings.scss */
 .competition-title {
   color: #333333;
   text-align: left;
   font-size: 15px;
 }
 
-<<<<<<< HEAD
-/* line 264, ../sass/_settings.scss */
-=======
-/* line 225, ../sass/_settings.scss */
->>>>>>> e818bc85
+/* line 269, ../sass/_settings.scss */
 .large-12 > .competition-label {
   margin: 0px;
   padding: 0px;
   width: 30px;
 }
 
-<<<<<<< HEAD
-/* line 270, ../sass/_settings.scss */
-=======
-/* line 231, ../sass/_settings.scss */
->>>>>>> e818bc85
+/* line 275, ../sass/_settings.scss */
 .competition-description, .competition-owner {
   font-size: small;
   color: #999999;
 }
 
-<<<<<<< HEAD
-/* line 275, ../sass/_settings.scss */
-=======
-/* line 236, ../sass/_settings.scss */
->>>>>>> e818bc85
+/* line 280, ../sass/_settings.scss */
 .slider {
   color: white;
   font-family: "HelveticaNeue-Light", "Helvetica Neue Light", "Helvetica Neue", Helvetica, Arial, "Lucida Grande", sans-serif;
@@ -465,42 +326,26 @@
   vertical-align: middle;
 }
 
-<<<<<<< HEAD
-/* line 290, ../sass/_settings.scss */
-=======
-/* line 251, ../sass/_settings.scss */
->>>>>>> e818bc85
+/* line 295, ../sass/_settings.scss */
 .subheader {
   height: auto;
   padding-bottom: 10px;
 }
 
-<<<<<<< HEAD
-/* line 295, ../sass/_settings.scss */
-=======
-/* line 256, ../sass/_settings.scss */
->>>>>>> e818bc85
+/* line 300, ../sass/_settings.scss */
 #footer, #footer a, #footer a:hover {
   font-size: small;
   background: #3684d6;
   color: white;
 }
 
-<<<<<<< HEAD
-/* line 301, ../sass/_settings.scss */
-=======
-/* line 262, ../sass/_settings.scss */
->>>>>>> e818bc85
+/* line 306, ../sass/_settings.scss */
 .topbar-title {
   font-size: x-large;
   font-weight: light;
 }
 
-<<<<<<< HEAD
-/* line 306, ../sass/_settings.scss */
-=======
-/* line 267, ../sass/_settings.scss */
->>>>>>> e818bc85
+/* line 311, ../sass/_settings.scss */
 .header {
   position: fixed;
   left: 0;
@@ -509,21 +354,13 @@
   z-index: 1000;
 }
 
-<<<<<<< HEAD
-/* line 314, ../sass/_settings.scss */
-=======
-/* line 275, ../sass/_settings.scss */
->>>>>>> e818bc85
+/* line 319, ../sass/_settings.scss */
 .container {
   padding-top: 45px;
   padding-bottom: 20px;
 }
 
-<<<<<<< HEAD
-/* line 319, ../sass/_settings.scss */
-=======
-/* line 280, ../sass/_settings.scss */
->>>>>>> e818bc85
+/* line 324, ../sass/_settings.scss */
 p.competition-paragraph {
   font-size: 11px;
   color: #666666;
@@ -531,70 +368,42 @@
   margin-bottom: 0;
 }
 
-<<<<<<< HEAD
-/* line 326, ../sass/_settings.scss */
-=======
-/* line 287, ../sass/_settings.scss */
->>>>>>> e818bc85
+/* line 331, ../sass/_settings.scss */
 .competition-info {
   height: 90px;
   overflow: hidden;
   padding-top: 5px;
 }
 
-<<<<<<< HEAD
-/* line 332, ../sass/_settings.scss */
-=======
-/* line 293, ../sass/_settings.scss */
->>>>>>> e818bc85
+/* line 337, ../sass/_settings.scss */
 .competition-image > img {
   height: 90px;
   margin-top: 5px;
 }
 
-<<<<<<< HEAD
-/* line 337, ../sass/_settings.scss */
-=======
-/* line 298, ../sass/_settings.scss */
->>>>>>> e818bc85
+/* line 342, ../sass/_settings.scss */
 .competition-preview.panel {
   background: #fafafa;
 }
 
-<<<<<<< HEAD
-/* line 341, ../sass/_settings.scss */
-=======
-/* line 302, ../sass/_settings.scss */
->>>>>>> e818bc85
+/* line 346, ../sass/_settings.scss */
 .competition-tile {
   margin-bottom: 10px;
 }
 
-<<<<<<< HEAD
-/* line 345, ../sass/_settings.scss */
-=======
-/* line 306, ../sass/_settings.scss */
->>>>>>> e818bc85
+/* line 350, ../sass/_settings.scss */
 .competition-tile h3 {
   font-size: 16px;
   color: #333333;
 }
 
-<<<<<<< HEAD
-/* line 350, ../sass/_settings.scss */
-=======
-/* line 311, ../sass/_settings.scss */
->>>>>>> e818bc85
+/* line 355, ../sass/_settings.scss */
 .articleHeadingContainer h3 {
   margin: 0;
   line-height: 100%;
 }
 
-<<<<<<< HEAD
-/* line 355, ../sass/_settings.scss */
-=======
-/* line 316, ../sass/_settings.scss */
->>>>>>> e818bc85
+/* line 360, ../sass/_settings.scss */
 .articleHeadingContainer label {
   color: #a4a4a4;
   margin-top: 4px;
@@ -602,11 +411,7 @@
   font-size: 12px;
 }
 
-<<<<<<< HEAD
-/* line 362, ../sass/_settings.scss */
-=======
-/* line 322, ../sass/_settings.scss */
->>>>>>> e818bc85
+/* line 367, ../sass/_settings.scss */
 .signin-centered-container {
   margin: auto !important;
   float: none !important;
@@ -614,196 +419,112 @@
   padding: 25px;
 }
 
-<<<<<<< HEAD
-/* line 369, ../sass/_settings.scss */
-=======
-/* line 329, ../sass/_settings.scss */
->>>>>>> e818bc85
+/* line 374, ../sass/_settings.scss */
 .small-6.pull-6.columns > .globalBlueButton {
   float: right;
 }
 
-<<<<<<< HEAD
-/* line 373, ../sass/_settings.scss */
-=======
-/* line 332, ../sass/_settings.scss */
->>>>>>> e818bc85
+/* line 378, ../sass/_settings.scss */
 .signin-formfields p:nth-child(3) > input {
   float: left;
   position: relative;
   top: -20px;
 }
 
-<<<<<<< HEAD
-/* line 379, ../sass/_settings.scss */
-=======
-/* line 337, ../sass/_settings.scss */
->>>>>>> e818bc85
+/* line 384, ../sass/_settings.scss */
 .signin-formfields p:nth-child(3) > label {
   padding-left: 20px;
 }
 
-<<<<<<< HEAD
-/* line 383, ../sass/_settings.scss */
-=======
-/* line 341, ../sass/_settings.scss */
->>>>>>> e818bc85
+/* line 388, ../sass/_settings.scss */
 .globalBlueButton, .globalBlueButtonBig, .globalBlueButtonInput, .globalBlueButtonAtag > a, .globalBlueButtonSmallAtag > a, .globalBlueButtonSmall, .globalBlueButtonSmallFlexi, .buttonAccept {
   box-shadow: none;
   white-space: nowrap;
 }
-/* line 345, ../sass/_settings.scss */
+/* line 392, ../sass/_settings.scss */
 .globalBlueButton a:focus, .globalBlueButtonBig a:focus, .globalBlueButtonInput a:focus, .globalBlueButtonAtag > a a:focus, .globalBlueButtonSmallAtag > a a:focus, .globalBlueButtonSmall a:focus, .globalBlueButtonSmallFlexi a:focus, .buttonAccept a:focus {
   color: white !important;
 }
 
-<<<<<<< HEAD
-/* line 388, ../sass/_settings.scss */
-=======
-/* line 349, ../sass/_settings.scss */
->>>>>>> e818bc85
+/* line 396, ../sass/_settings.scss */
 .signin-centered-container > p > a {
   display: inline-block;
 }
 
-<<<<<<< HEAD
-/* line 392, ../sass/_settings.scss */
-=======
-/* line 353, ../sass/_settings.scss */
->>>>>>> e818bc85
+/* line 400, ../sass/_settings.scss */
 ul.side-nav {
   padding-top: 0;
   position: fixed;
 }
-<<<<<<< HEAD
-/* line 395, ../sass/_settings.scss */
+/* line 403, ../sass/_settings.scss */
 ul.side-nav li {
   margin-bottom: 2px;
 }
-/* line 398, ../sass/_settings.scss */
-=======
-/* line 356, ../sass/_settings.scss */
-ul.side-nav li {
-  margin-bottom: 2px;
-}
-/* line 359, ../sass/_settings.scss */
->>>>>>> e818bc85
+/* line 406, ../sass/_settings.scss */
 ul.side-nav li a {
   color: #3684d6 !important;
   font-size: 15px !important;
 }
-<<<<<<< HEAD
-/* line 400, ../sass/_settings.scss */
+/* line 408, ../sass/_settings.scss */
 ul.side-nav li a:hover {
   color: #ffac31;
 }
-/* line 401, ../sass/_settings.scss */
+/* line 409, ../sass/_settings.scss */
 ul.side-nav li a:active {
   background: none;
 }
-/* line 403, ../sass/_settings.scss */
-=======
-/* line 361, ../sass/_settings.scss */
-ul.side-nav li a:hover {
-  color: #ffac31;
-}
-/* line 362, ../sass/_settings.scss */
-ul.side-nav li a:active {
-  background: none;
-}
-/* line 364, ../sass/_settings.scss */
->>>>>>> e818bc85
+/* line 411, ../sass/_settings.scss */
 ul.side-nav li.active a {
   color: #666666 !important;
 }
 
-<<<<<<< HEAD
-/* line 409, ../sass/_settings.scss */
-=======
-/* line 370, ../sass/_settings.scss */
->>>>>>> e818bc85
+/* line 417, ../sass/_settings.scss */
 .glossary-page-container h6, competitions-block-Styling h6, .section-container.vertical-tabs .content h6 {
   font-size: 14px;
   color: #666666;
 }
-<<<<<<< HEAD
-/* line 414, ../sass/_settings.scss */
-=======
-/* line 375, ../sass/_settings.scss */
->>>>>>> e818bc85
+/* line 422, ../sass/_settings.scss */
 .glossary-page-container p, competitions-block-Styling p, .section-container.vertical-tabs .content p {
   font-size: 12px;
   color: #666666;
 }
-<<<<<<< HEAD
-/* line 419, ../sass/_settings.scss */
-=======
-/* line 380, ../sass/_settings.scss */
->>>>>>> e818bc85
+/* line 427, ../sass/_settings.scss */
 .glossary-page-container ol, competitions-block-Styling ol, .section-container.vertical-tabs .content ol {
   font-size: 13px;
   color: #666666;
 }
-<<<<<<< HEAD
-/* line 422, ../sass/_settings.scss */
-=======
-/* line 383, ../sass/_settings.scss */
->>>>>>> e818bc85
+/* line 430, ../sass/_settings.scss */
 .glossary-page-container ol li, competitions-block-Styling ol li, .section-container.vertical-tabs .content ol li {
   padding-bottom: 10px;
   list-style-type: disc;
 }
-<<<<<<< HEAD
-/* line 428, ../sass/_settings.scss */
-=======
-/* line 389, ../sass/_settings.scss */
->>>>>>> e818bc85
+/* line 436, ../sass/_settings.scss */
 .glossary-page-container ul, competitions-block-Styling ul, .section-container.vertical-tabs .content ul {
   font-size: 13px;
   color: #666666;
   margin-left: 20px;
 }
-<<<<<<< HEAD
-/* line 433, ../sass/_settings.scss */
-=======
-/* line 394, ../sass/_settings.scss */
->>>>>>> e818bc85
+/* line 441, ../sass/_settings.scss */
 .glossary-page-container ul li, competitions-block-Styling ul li, .section-container.vertical-tabs .content ul li {
   padding-bottom: 10px;
   list-style-type: disc;
 }
-<<<<<<< HEAD
-/* line 439, ../sass/_settings.scss */
-=======
-/* line 400, ../sass/_settings.scss */
->>>>>>> e818bc85
+/* line 447, ../sass/_settings.scss */
 .glossary-page-container pre, competitions-block-Styling pre, .section-container.vertical-tabs .content pre {
   padding: 10px;
   background: #ebf2fb;
   margin-bottom: 15px;
 }
-<<<<<<< HEAD
-/* line 445, ../sass/_settings.scss */
-.glossary-page-container a, competitions-block-Styling a, .section-container.vertical-tabs .content a {
-  color: #3684d6;
-}
-/* line 449, ../sass/_settings.scss */
-=======
-/* line 406, ../sass/_settings.scss */
+/* line 453, ../sass/_settings.scss */
 .glossary-page-container p a, competitions-block-Styling p a, .section-container.vertical-tabs .content p a {
   color: #3684d6;
 }
-/* line 410, ../sass/_settings.scss */
->>>>>>> e818bc85
+/* line 457, ../sass/_settings.scss */
 .glossary-page-container b, competitions-block-Styling b, .section-container.vertical-tabs .content b {
   color: #666666;
 }
 
-<<<<<<< HEAD
-/* line 455, ../sass/_settings.scss */
-=======
-/* line 416, ../sass/_settings.scss */
->>>>>>> e818bc85
+/* line 463, ../sass/_settings.scss */
 div.auto.section-container > section > .title a, .auto.section-container > .section > .title a {
   background: white;
   padding-left: 40px !important;
@@ -812,114 +533,72 @@
   height: 57px;
 }
 
-<<<<<<< HEAD
-/* line 463, ../sass/_settings.scss */
-=======
-/* line 425, ../sass/_settings.scss */
->>>>>>> e818bc85
+/* line 472, ../sass/_settings.scss */
 .auto.section-container > section > .content, .auto.section-container > .section > .content, .vertical-tabs.section-container > section > .content, .vertical-tabs.section-container > .section > .content {
   background: #f8f8f8 !important;
 }
 
-<<<<<<< HEAD
-/* line 467, ../sass/_settings.scss */
+/* line 476, ../sass/_settings.scss */
 .auto.section-container > section.active > .title {
   border-bottom: solid 1px #f8f8f8 !important;
 }
-/* line 469, ../sass/_settings.scss */
-=======
-/* line 429, ../sass/_settings.scss */
-.auto.section-container > section.active > .title {
-  border-bottom: solid 1px #f8f8f8 !important;
-}
-/* line 431, ../sass/_settings.scss */
->>>>>>> e818bc85
+/* line 478, ../sass/_settings.scss */
 .auto.section-container > section.active > .title a {
   background: #f8f8f8 !important;
 }
 
-<<<<<<< HEAD
-/* line 475, ../sass/_settings.scss */
+/* line 484, ../sass/_settings.scss */
 .section-container.vertical-tabs .content {
   padding-top: 1px !important;
 }
-/* line 478, ../sass/_settings.scss */
-=======
-/* line 436, ../sass/_settings.scss */
-.section-container.vertical-tabs .content {
-  padding-top: 1px !important;
-}
-/* line 439, ../sass/_settings.scss */
->>>>>>> e818bc85
+/* line 487, ../sass/_settings.scss */
 .section-container.vertical-tabs .content p {
   color: #3b3b3b;
   font-size: 13px;
   line-height: 22px;
 }
-<<<<<<< HEAD
-/* line 483, ../sass/_settings.scss */
+/* line 492, ../sass/_settings.scss */
 .section-container.vertical-tabs .CompetitionsDetailLftUl {
   margin-bottom: 2px;
 }
-/* line 486, ../sass/_settings.scss */
-.section-container.vertical-tabs .CompetitionsDetailLftUl a {
-  color: #3684d6 !important;
-  font-size: 15px !important;
-}
-/* line 488, ../sass/_settings.scss */
-.section-container.vertical-tabs .CompetitionsDetailLftUl a:hover {
-  color: #ffac31 !important;
-}
-/* line 489, ../sass/_settings.scss */
-.section-container.vertical-tabs .CompetitionsDetailLftUl a:active {
-  background: none !important;
-}
-/* line 493, ../sass/_settings.scss */
-.section-container.vertical-tabs .active a {
-=======
-/* line 444, ../sass/_settings.scss */
-.section-container.vertical-tabs .CompetitionsDetailLftUl {
-  margin-bottom: 2px;
-}
-/* line 447, ../sass/_settings.scss */
+/* line 495, ../sass/_settings.scss */
 .section-container.vertical-tabs .CompetitionsDetailLftUl p a {
   color: #3684d6 !important;
   font-size: 15px !important;
 }
-/* line 449, ../sass/_settings.scss */
+/* line 497, ../sass/_settings.scss */
 .section-container.vertical-tabs .CompetitionsDetailLftUl p a:hover {
   color: #ffac31 !important;
 }
-/* line 450, ../sass/_settings.scss */
+/* line 498, ../sass/_settings.scss */
 .section-container.vertical-tabs .CompetitionsDetailLftUl p a:active {
   background: none !important;
 }
-/* line 454, ../sass/_settings.scss */
+/* line 502, ../sass/_settings.scss */
 .section-container.vertical-tabs .active p a {
->>>>>>> e818bc85
   color: #666666 !important;
   font-weight: bold;
 }
 
-/* line 460, ../sass/_settings.scss */
+/* line 508, ../sass/_settings.scss */
 .participateInfoBlock p {
   color: #3b3b3b;
   font-size: 13px;
   line-height: 22px;
 }
 
-/* line 464, ../sass/_settings.scss */
+/* line 512, ../sass/_settings.scss */
 .deny_reason {
   box-shadow: inset 0 0 8px #ccc;
   border-radius: 5px;
 }
 
-/* line 468, ../sass/_settings.scss */
+/* line 516, ../sass/_settings.scss */
 div.pending-approval-select.columns {
   padding-left: 0.93em;
 }
 
-/* line 472, ../sass/_settings.scss */
+/* line 520, ../sass/_settings.scss */
 .competitionUserBlock h3 {
   color: #3684d6;
   margin-bottom: 2px;
@@ -8588,12 +8267,12 @@
   max-width: 800px;
 }
 
-/* line 10, ../../../../../../../../Ruby200/lib/ruby/gems/2.0.0/gems/compass-0.12.2/frameworks/compass/stylesheets/compass/layout/_sticky-footer.scss */
+/* line 10, C:/Ruby200/lib/ruby/gems/2.0.0/gems/compass-0.12.2/frameworks/compass/stylesheets/compass/layout/_sticky-footer.scss */
 html, body {
   height: 100%;
 }
 
-/* line 12, ../../../../../../../../Ruby200/lib/ruby/gems/2.0.0/gems/compass-0.12.2/frameworks/compass/stylesheets/compass/layout/_sticky-footer.scss */
+/* line 12, C:/Ruby200/lib/ruby/gems/2.0.0/gems/compass-0.12.2/frameworks/compass/stylesheets/compass/layout/_sticky-footer.scss */
 #layout {
   clear: both;
   min-height: 100%;
@@ -8601,14 +8280,14 @@
   height: 100%;
   margin-bottom: -25px;
 }
-/* line 18, ../../../../../../../../Ruby200/lib/ruby/gems/2.0.0/gems/compass-0.12.2/frameworks/compass/stylesheets/compass/layout/_sticky-footer.scss */
+/* line 18, C:/Ruby200/lib/ruby/gems/2.0.0/gems/compass-0.12.2/frameworks/compass/stylesheets/compass/layout/_sticky-footer.scss */
 #layout #layout_footer {
   height: 25px;
 }
 
-/* line 20, ../../../../../../../../Ruby200/lib/ruby/gems/2.0.0/gems/compass-0.12.2/frameworks/compass/stylesheets/compass/layout/_sticky-footer.scss */
+/* line 20, C:/Ruby200/lib/ruby/gems/2.0.0/gems/compass-0.12.2/frameworks/compass/stylesheets/compass/layout/_sticky-footer.scss */
 #footer {
   clear: both;
   position: relative;
   height: 25px;
-}
+}