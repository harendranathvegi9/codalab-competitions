$background: #3684D6;
$foreground: white;
$banner: #EBF2FB;
$highlight: #3684d6;
$active: #ffac31;
$gray: #666;
$light-gray: #ccc;
$light-medium-gray: #a4a4a4;
$medium-light-gray: #999;
$dark-gray: #333;
$light-background-blue:#eff2f9;
$link-color: #3684d6;
$background-gray:#f8f8f8;
$white:#fff;
$text-color-gray:#3b3b3b;

$body-font-color: $gray;
$header-font-color: $gray;

$topbar-bg: $background;
$topbar-fg: $foreground;
$topbar-margin-bottom: 0px;
$topbar-title-weight: normal;
$topbar-title-font-size: xx-large;
$topbar-link-weight: normal;
$topbar-link-font-size: 100%;
$topbar-link-hover-lightness: -30%;
$topbar-link-bg-active: $active;

$anchor-font-color: $background;
$anchor-font-color-hover: $background;
$anchor-font-color-active: $active;

$inline-list-bottom-margin: 0;

$panel-margin-bottom: 0px;
$panel-padding-bottom: 0px;

$button-font-color: $foreground;

$section-title-color: $highlight;
$section-title-color-active: $gray;
$section-title-bg-hover: none;

$tooltip-bg: $background;
$tooltip-close-font-color: $foreground;
$has-tip-border-bottom: 0px;
$has-tip-border-bottom-hover: 0px;
$has-tip-cursor-type: none;

$side-nav-list-margin: 0px;
$side-nav-link-color: $background;
$side-nav-link-color-active: $active;
$side-nav-link-color-hover: $active;
$side-nav-font-size: 15px;

@mixin linkStyle {
	color:$link-color !important;
	font-size:15px !important;
}

@mixin paragraph-Style {
	color:$text-color-gray;
	font-size:13px;
	line-height:22px;
}

@mixin textbox-style {
	box-shadow:inset 0 0 8px #ccc;
	border-radius:5px;
}

*{
    font-family: Segoe UI,'Segoe UI', Helvetica, Arial,'Trebuchet MS',sans-serif;
	font-size:   100%;
	font-weight: normal;
}

select {
	color: $dark-gray;
}

form textarea {
	color: $dark-gray;
	font-size: 16px;
}

.menu-icon {
	background: $background;
}

.menu-icon > span, .menu-icon > span a, .menu-icon > span a:hover {
	border-bottom-style: none;
	border: 0px;
	padding: 2px;
}

span.has-tip {
	border-bottom: 0px;
}

div.CompetitionsDetailContainer div.section-container section:not(.active) p a:hover {
 	color: $active;
}

div.CompetitionsDetailContainer div.section-container section.active div.content div.section-container section p.title {
	background: transparent;
}

div.CompetitionsDetailContainer div.section-container section.active div.content div.section-container section.active div.content {
	border: 0px;
}

div.CompetitionsDetailContainer div.section-container section.active div.content div.section-container section p.title a {
	padding: 2px;
	text-align: right;
	border: 0px;
}

div.CompetitionsDetailContainer div.section-container section.active div.content div.section-container section p {
	border: 0px;
}

div.CompetitionsDetailContainer div.section-container section.active div.content div.section-container div.content {
	margin-left: 10px;
	font-size: 13px;
}

div.CompetitionsDetailContainer div.section-container section.active div.content div.section-container div.content ul {
	list-style: disc;
	margin-left: 20px;
}

div.CompetitionsDetailContainer div.section-container section.active div.content div.section-container section.active div.content em {
	font-size: 13px;
}

#layout.container div.large-12 div.row div div.large-3 ul {
	text-align: right;
}

#layout.container div.large-12 div.row div div.large-3 ul a:hover {
	color: $active;
}

#layout.container div.large-12 div.row div.large-9 {
	font-size: 13px;
}

#layout.container div.large-12 div.row div div.large-3 ul {
	padding: 0px;
}

td > i {
	color: $background;
}

a > i {
	height: 100%;
	color: $foreground;
}

.competitionsDetailTabArea > section > .title {
    font-size: 19px;
    font-weight: 400;
}

.competitionsDetailTabArea > section > .title a:hover {
	color: $active;
}

.process_participant_request {
	padding-top: 10px;
}

.competitionUserBlock
{
    border:solid 1px #ccc;
    margin-bottom:10px;
    position:relative;
    padding:0;
}

.user_results, .competition_results {
	padding-top: 10px;
}

<<<<<<< HEAD
=======
.user_results {
	margin-left:15px;
}

>>>>>>> 97481a34
.globalBlueButton a, .globalBlueButton a:hover {
	color: $foreground;
}

.content > h3 {
	font-size: 14px;
	font-weight: 700;
}

.content > p {
	font-size: 13px;
}

.section-container.vertical-tabs > section > .content {
	border: 0px;
	color: #3b3b3b;
}

.competitionProcessHeader > ul > li {
	height: 100%;
}

.competitionProcessHeader > ul > li > a {
	color: $foreground;
	font-size: 13px;
	padding-left: 40px;
	padding-right: 40px;
}

.competition-preview {
	border: 1px solid $light-gray;
	margin-top: 5px;
	margin-bottom: 5px;
}

.competition-summary {
	background: #fafafa;
	height: 100px;
	overflow: hidden;
}

.competition-preview > .columns > .button.small {
	vertical-align: middle;
	margin-bottom: 5px;
	margin-top: 5px;
	text-align: center;
	background: $active;
	border-color: $active;
}

.competition-summary > .columns {
	margin: 0px;
	padding: 0px;
}

.competition-label {
	height: 100px;
	background: $background;
	color: $foreground;
	padding-right: 0px;
	padding-left: 0px;
}

.competition-image {
	padding: 0px;
	margin: 0px;
	height: 100px;
	vertical-align: middle;
}

.competition-info .columns {
	padding: 0px;
	margin: 0px;
}

.competition-title {
	color: $dark-gray;
	text-align: left;
	font-size:15px;
}

.large-12 > .competition-label {
	margin: 0px;
	padding: 0px;
	width: 30px;
}

.competition-description, .competition-owner {
	font-size: small;
	color:$medium-light-gray;
}

.slider {
	color: $foreground;
   	font-family: "HelveticaNeue-Light", "Helvetica Neue Light", "Helvetica Neue", Helvetica, Arial, "Lucida Grande", sans-serif; 
	font-size: 3.5em;
	font-weight: 100;
	position: relative;
	text-align: center;
	background: #D7CDBF;
	padding-top: 70px;
	margin: 0 auto;
	width: 100%;
	min-height: 200px;
	vertical-align: middle;
}

.subheader {
    height: auto;
    padding-bottom: 10px;
}

#footer, #footer a, #footer a:hover {
	font-size: small;
	background: $background;
	color: $foreground;
}

.topbar-title {
	font-size: x-large;
	font-weight: light;
}

.header{
	position:fixed;
	left:0;
	width:100%;
	top:0;
	z-index:1000;
}

.container {
	padding-top:45px;
	padding-bottom:20px;
}

p.competition-paragraph {
	font-size:11px;
	color:$gray;
	line-height:15px;
	margin-bottom:0;
}

.competition-info {
	height:90px;
	overflow:hidden;
	padding-top:5px;
}

.competition-image > img {
	height:90px;
	margin-top:5px;
}

.competition-preview.panel {
	background:#fafafa;
}

.competition-tile {
	margin-bottom:10px;
}

.competition-tile h3 {
	font-size:16px;
	color:$dark-gray;
}

.articleHeadingContainer h3 {
	margin:0;
	line-height:100%;
}

.articleHeadingContainer label {
	color:$light-medium-gray;
	margin-top:4px;
	margin-bottom:14px;
	font-size:12px;
}

.signin-centered-container {
	margin:auto !important;
	float:none !important;
	background:$light-background-blue;
	padding:25px;
}

.small-6.pull-6.columns > .globalBlueButton {
	float:right
}

.signin-formfields p:nth-child(3) > input {
	float:left;
	position:relative;
	top:-20px;
}

.signin-formfields p:nth-child(3) > label {
	padding-left:20px;
}

.globalBlueButton, .globalBlueButtonBig, .globalBlueButtonInput, .globalBlueButtonAtag > a, .globalBlueButtonSmallAtag > a, .globalBlueButtonSmall, .globalBlueButtonSmallFlexi, .buttonAccept {
	box-shadow:none;
	white-space:nowrap;
	a {
		&:focus{color:$white !important}
	}
}

.signin-centered-container > p > a {
	display:inline-block;
}

ul.side-nav {
	 padding-top:0;
	 position:fixed;
	 li {
		margin-bottom:2px;
	 }
	 li a {
		@include linkStyle;
		&:hover{color:$active}
		&:active{background:none}
	  }
	li.active a {
		color:$gray !important
	}
}

.glossary-page-container, competitions-block-Styling {
	h6 { 
		font-size:14px; 
		color:$gray
		}

	p { 
		font-size:12px; 
		color:$gray
		}

	ol { 
		font-size:13px; color:$gray;

		li {
			padding-bottom:10px;
			list-style-type:disc;
		}
	}

	ul { 
		font-size:13px; 
		color:$gray;
		margin-left:20px;

		li{
			padding-bottom:10px;
			list-style-type:disc;
		}
	}

	pre {
		padding:10px;
		background:$banner;
		margin-bottom:15px;
		}

	p a {
		color:$link-color
		}

	b {
		color:$gray
	}
}

div.auto.section-container > section > .title, .auto.section-container > .section > .title{
		a{
		background:$white;
		padding-left:40px !important;
		padding-right:40px !important;
		font-size:19px;
		height:57px;
		}
}

.auto.section-container > section > .content, .auto.section-container > .section > .content, .vertical-tabs.section-container > section > .content, .vertical-tabs.section-container > .section > .content {
	background:$background-gray !important;
}

.auto.section-container > section.active > .title {
	border-bottom:solid 1px $background-gray !important;
	a {
		background:$background-gray !important;
	}
}
<<<<<<< HEAD

.section-container.vertical-tabs{
=======
.section-container.vertical-tabs {
>>>>>>> 97481a34
	 .content{
			padding-top:1px !important;
			@extend competitions-block-Styling;
				p {
					@include paragraph-Style;
				}
			}
	
	.CompetitionsDetailLftUl {
		margin-bottom:2px;

		p a {
			@include linkStyle;
			&:hover{color:$active !important}
			&:active{background:none !important}
		}
	}

	.active p a {
			color:$gray !important;
			font-weight:bold;
	}
<<<<<<< HEAD
}

=======
}

.participateInfoBlock p {
	@include paragraph-Style;
}

.deny_reason {
	@include textbox-style;
}

div.pending-approval-select.columns {
	padding-left:0.93em;
}
.competitionUserBlock {
	 h3 {
		color:$highlight;
		margin-bottom:2px;
	 }
}
>>>>>>> 97481a34
<|MERGE_RESOLUTION|>--- conflicted
+++ resolved
@@ -185,13 +185,6 @@
 	padding-top: 10px;
 }
 
-<<<<<<< HEAD
-=======
-.user_results {
-	margin-left:15px;
-}
-
->>>>>>> 97481a34
 .globalBlueButton a, .globalBlueButton a:hover {
 	color: $foreground;
 }
@@ -486,12 +479,8 @@
 		background:$background-gray !important;
 	}
 }
-<<<<<<< HEAD
-
-.section-container.vertical-tabs{
-=======
+
 .section-container.vertical-tabs {
->>>>>>> 97481a34
 	 .content{
 			padding-top:1px !important;
 			@extend competitions-block-Styling;
@@ -514,10 +503,6 @@
 			color:$gray !important;
 			font-weight:bold;
 	}
-<<<<<<< HEAD
-}
-
-=======
 }
 
 .participateInfoBlock p {
@@ -536,5 +521,4 @@
 		color:$highlight;
 		margin-bottom:2px;
 	 }
-}
->>>>>>> 97481a34
+}