--- conflicted
+++ resolved
@@ -2723,8 +2723,6 @@
 /*  /////  TEMP STYLES  /////  */
 .cl-logo  {
     padding: 7px 100px 0 14px;
-<<<<<<< HEAD
-=======
 }
 .experiment__date {
     font-family: Georgia, 'Times New Roman', Times, Garamond, serif;
@@ -2739,5 +2737,4 @@
 }
 .glossary-page-container h4.firstrow {
     margin-top: -60px;
->>>>>>> ea1b2b43
-}
+}
