--- conflicted
+++ resolved
@@ -174,7 +174,6 @@
   background-color: rgba(115, 156, 185, 0.5);
   cursor:pointer;
 }
-<<<<<<< HEAD
 .tt-suggestion p {
     margin: 0;
 }
@@ -204,8 +203,7 @@
 }
 .content.saving #save_progress {
   opacity:1;
-=======
-
+}
 #worksheet-list .worksheet-tile {
   border-left:1px solid #ccc;
   padding:0;
@@ -236,5 +234,4 @@
 }
 #worksheet-list .my-worksheets-toggle input {
   margin-right:5px;
->>>>>>> de1a53ae
 }