/* line 17, ../../../../../../../../../../Ruby193/lib/ruby/gems/1.9.1/gems/compass-0.12.2/frameworks/compass/stylesheets/compass/reset/_utilities.scss */
html, body, div, span, applet, object, iframe,
h1, h2, h3, h4, h5, h6, p, blockquote, pre,
a, abbr, acronym, address, big, cite, code,
del, dfn, em, img, ins, kbd, q, s, samp,
small, strike, strong, sub, sup, tt, var,
b, u, i, center,
dl, dt, dd, ol, ul, li,
fieldset, form, label, legend,
table, caption, tbody, tfoot, thead, tr, th, td,
article, aside, canvas, details, embed,
figure, figcaption, footer, header, hgroup,
menu, nav, output, ruby, section, summary,
time, mark, audio, video {
  margin: 0;
  padding: 0;
  border: 0;
  font: inherit;
  font-size: 100%;
  vertical-align: baseline;
}

/* line 22, ../../../../../../../../../../Ruby193/lib/ruby/gems/1.9.1/gems/compass-0.12.2/frameworks/compass/stylesheets/compass/reset/_utilities.scss */
html {
  line-height: 1;
}

/* line 24, ../../../../../../../../../../Ruby193/lib/ruby/gems/1.9.1/gems/compass-0.12.2/frameworks/compass/stylesheets/compass/reset/_utilities.scss */
ol, ul {
  list-style: none;
}

/* line 26, ../../../../../../../../../../Ruby193/lib/ruby/gems/1.9.1/gems/compass-0.12.2/frameworks/compass/stylesheets/compass/reset/_utilities.scss */
table {
  border-collapse: collapse;
  border-spacing: 0;
}

/* line 28, ../../../../../../../../../../Ruby193/lib/ruby/gems/1.9.1/gems/compass-0.12.2/frameworks/compass/stylesheets/compass/reset/_utilities.scss */
caption, th, td {
  text-align: left;
  font-weight: normal;
  vertical-align: middle;
}

/* line 30, ../../../../../../../../../../Ruby193/lib/ruby/gems/1.9.1/gems/compass-0.12.2/frameworks/compass/stylesheets/compass/reset/_utilities.scss */
q, blockquote {
  quotes: none;
}
/* line 103, ../../../../../../../../../../Ruby193/lib/ruby/gems/1.9.1/gems/compass-0.12.2/frameworks/compass/stylesheets/compass/reset/_utilities.scss */
q:before, q:after, blockquote:before, blockquote:after {
  content: "";
  content: none;
}

/* line 32, ../../../../../../../../../../Ruby193/lib/ruby/gems/1.9.1/gems/compass-0.12.2/frameworks/compass/stylesheets/compass/reset/_utilities.scss */
a img {
  border: none;
}

/* line 116, ../../../../../../../../../../Ruby193/lib/ruby/gems/1.9.1/gems/compass-0.12.2/frameworks/compass/stylesheets/compass/reset/_utilities.scss */
article, aside, details, figcaption, figure, footer, header, hgroup, menu, nav, section, summary {
  display: block;
}

/* line 82, ../sass/_settings.scss */
* {
  font-family: 'Segoe UI', Segoe, 'Helvetica Neue', Helvetica, Arial, sans-serif;
  font-size: 100%;
  font-weight: normal;
}

/* line 89, ../sass/_settings.scss */
/*body.body {
  position: static;
}*/

/* line 93, ../sass/_settings.scss */
select {
  color: #333333;
}

/* line 97, ../sass/_settings.scss */
form textarea {
  color: #333333;
  font-size: 16px;
}

/* line 102, ../sass/_settings.scss */
.menu-icon {
  background: white;
}

/* line 106, ../sass/_settings.scss */
.menu-icon > span, .menu-icon > span a, .menu-icon > span a:hover {
  border-bottom-style: none;
  border: 0px;
  padding: 2px;
}

/* line 112, ../sass/_settings.scss */
div.large-12 div.row div.small-12 div.panel p {
  font-size: .9em;
}

/* line 116, ../sass/_settings.scss */
span.has-tip {
  border-bottom: 0px;
}

/* line 120, ../sass/_settings.scss */
html.js body.body div#layout.container div.large-12 div.row div.large-10 div.section-container section.active div.content div.row div.large-3 {
  padding-top: 13px;
}

/* line 124, ../sass/_settings.scss */
div.competition-tile article.subContainer div.articleTextArea div.small-10 button.globalYellowButtonSmall a {
  color: white;
}

/* line 128, ../sass/_settings.scss */
nav.top-bar section.top-bar-section ul.right {
  color: white;
  background: white;
  vertical-align: text-bottom;
}

/* line 134, ../sass/_settings.scss */
div.CompetitionsDetailContainer div.section-container section:not(.active) p a:hover {
  color: #676278;
}

/* line 138, ../sass/_settings.scss */
div.CompetitionsDetailContainer div.section-container section.active div.content div.section-container section p.title {
  background: transparent;
  margin-left: 20px;
}

/* line 143, ../sass/_settings.scss */
div.CompetitionsDetailContainer div.section-container section.active div.content div.section-container section.active div.content {
  border: 0px;
}

/* line 147, ../sass/_settings.scss */
div.CompetitionsDetailContainer div.section-container section.active div.content div.section-container section p.title a {
  padding: 2px;
  text-align: left;
  border: 0px;
  font-weight: normal;
}

/* line 154, ../sass/_settings.scss */
div.CompetitionsDetailContainer div.section-container section.active div.content div.section-container section p {
  border: 0px;
}

/* line 158, ../sass/_settings.scss */
div.CompetitionsDetailContainer div.section-container section.active div.content div.section-container div.content {
  margin-left: 10px;
}

/* line 162, ../sass/_settings.scss */
div.CompetitionsDetailContainer div.section-container section.active div.content div.section-container div.content ul {
  list-style: disc;
  margin-left: 20px;
}

/* line 167, ../sass/_settings.scss */
div.CompetitionsDetailContainer div.section-container section.active div.content div.section-container section.active div.content em {
  font-size: 13px;
}

/* line 171, ../sass/_settings.scss */
#layout.container div.large-12 div.row div div.large-3 ul {
  text-align: right;
}

/* line 175, ../sass/_settings.scss */
#layout.container div.large-12 div.row div div.large-3 ul a:hover {
  color: #676278;
}

/* line 179, ../sass/_settings.scss */
#layout.container div.large-12 div.row div.large-9 {
  font-size: 13px;
}

/* line 183, ../sass/_settings.scss */
#layout.container div.large-12 div.row div div.large-3 ul {
  padding: 0px;
}

/* line 187, ../sass/_settings.scss */
td > i, td > a > i {
  color: #739cb9;
}

/* line 191, ../sass/_settings.scss */
a > i {
  height: 100%;
  color: white;
}

/* line 196, ../sass/_settings.scss */
.competitionsDetailTabArea > section > .title {
  font-size: 19px;
  font-weight: lighter;
}

/* line 201, ../sass/_settings.scss */
.competitionsDetailTabArea > section > .title a:hover {
  color: #676278;
}

/* line 205, ../sass/_settings.scss */
.process_participant_request {
  padding-top: 10px;
}

/* line 210, ../sass/_settings.scss */
.competitionUserBlock {
  border: solid 1px #ccc;
  margin-bottom: 10px;
  position: relative;
  padding: 0;
}

/* line 217, ../sass/_settings.scss */
.user_results, .competition_results {
  padding: 10px 0;
}

/* line 221, ../sass/_settings.scss */
.globalBlueButton a, .globalBlueButton a:hover {
  color: white;
}

/* line 225, ../sass/_settings.scss */
.content > h3 {
  font-size: 1.4em;
  font-weight: lighter;
}

/* line 230, ../sass/_settings.scss */
.content > p {
  font-size: 13px;
}

/* line 234, ../sass/_settings.scss */
.section-container.vertical-tabs > section > .content {
  border: 0px;
  color: #3b3b3b;
}

/* line 239, ../sass/_settings.scss */
.competitionProcessHeader > ul > li {
  height: 100%;
}

/* line 243, ../sass/_settings.scss */
.competitionProcessHeader > ul > li > a {
  color: white;
  font-size: 13px;
  padding-left: 40px;
  padding-right: 40px;
}

/* line 250, ../sass/_settings.scss */
.competition-preview {
  border: 1px solid #cccccc;
  margin-top: 5px;
  margin-bottom: 5px;
}

/* line 256, ../sass/_settings.scss */
.competition-summary {
  background: #fafafa;
  height: 100px;
  overflow: hidden;
}

/* line 262, ../sass/_settings.scss */
.competition-preview > .columns > .button.small {
  vertical-align: middle;
  margin-bottom: 5px;
  margin-top: 5px;
  text-align: center;
  background: #676278;
  border-color: #676278;
}

/* line 271, ../sass/_settings.scss */
.competition-summary > .columns {
  margin: 0px;
  padding: 0px;
}

/* line 276, ../sass/_settings.scss */
.competition-label {
  height: 100px;
  background: #739cb9;
  color: white;
  padding-right: 0px;
  padding-left: 0px;
}

/* line 284, ../sass/_settings.scss */
.competition-image {
  padding: 0px;
  margin: 0px;
  height: 100px;
  vertical-align: middle;
}

/* line 291, ../sass/_settings.scss */
.competition-info .columns {
  padding: 0px;
  margin: 0px;
}

/* line 296, ../sass/_settings.scss */
.competition-title {
  color: #333333;
  text-align: left;
  font-size: 15px;
}

/* line 302, ../sass/_settings.scss */
.large-12 > .competition-label {
  margin: 0px;
  padding: 0px;
  width: 30px;
}

/* line 308, ../sass/_settings.scss */
.competition-description, .competition-owner {
  font-size: small;
  color: #999999;
}

/* line 313, ../sass/_settings.scss */
.slider {
  color: white;
  font-family: "HelveticaNeue-Light", "Helvetica Neue Light", "Helvetica Neue", Helvetica, Arial, "Lucida Grande", sans-serif;
  /*font-size: 3.5em;*/
  font-weight: 100;
  position: relative;
  text-align: center;
  background: #F7F7F7;
  padding-top: 36px;
  margin: 0 auto;
  width: 100%;
  min-height: 100px;
  vertical-align: middle;
}

/* line 328, ../sass/_settings.scss */
.subheader {
  height: auto;
  padding-bottom: 10px;
}

/* line 333, ../sass/_settings.scss */
#footer, #footer a, #footer a:hover {
  font-size: small;
  background: #739cb9;
  color: white;
}

/* line 339, ../sass/_settings.scss */
.topbar-title {
  font-size: x-large;
  font-weight: light;
}

/* line 344, ../sass/_settings.scss */
.header {
  position: fixed;
  left: 0;
  width: 100%;
  top: 0;
  z-index: 1000;
}

/* line 352, ../sass/_settings.scss */
.header-space {
  padding-top: 45px;
}

/* line 356, ../sass/_settings.scss */
.container {
  padding-top: 0px;
  padding-bottom: 20px;
}

/* line 361, ../sass/_settings.scss */
p.competition-paragraph, div.competition-paragraph {
  font-size: 1em;
  color: #666666;
  line-height: 1.6em;
  margin-bottom: 0;
  font-weight: normal;
}

/* line 369, ../sass/_settings.scss */
.competition-info {
  height: 90px;
  overflow: hidden;
  padding-top: 5px;
}

/* line 375, ../sass/_settings.scss */
.competition-image > img {
  height: 90px;
  margin-top: 5px;
}

/* line 380, ../sass/_settings.scss */
.competition-preview.panel {
  background: #fafafa;
}

/* line 384, ../sass/_settings.scss */
.competition-tile {
  margin-bottom: 20px;
  border: 1px #CCC solid;
  border-radius: 3px;
  background: #FFF;
  box-shadow: 0 0 5px rgba(0, 0, 0, 0.15);
  -moz-box-shadow: 0 0 5px rgba(0, 0, 0, 0.15);
  -webkit-box-shadow: 0 0 5px rgba(0, 0, 0, 0.15);
  overflow: hidden;
  font-weight: normal;
}

/* line 396, ../sass/_settings.scss */
.competition-tile h3, .bundle-tile h3 {
  font-size: 16px;
  color: #333333;
}

/* line 401, ../sass/_settings.scss */
.articleHeadingContainer h3 {
  margin: 0;
  line-height: 100%;
}

/* line 406, ../sass/_settings.scss */
.articleHeadingContainer label {
  color: #a4a4a4;
  margin-top: 4px;
  margin-bottom: 14px;
  font-size: 12px;
}

/* line 413, ../sass/_settings.scss */
.signin-centered-container {
  margin: auto !important;
  float: none !important;
  background: #eff2f9;
  padding: 25px;
}

/* line 420, ../sass/_settings.scss */
.small-6.pull-6.columns > .globalBlueButton {
  float: right;
}

/* line 424, ../sass/_settings.scss */
.signin-formfields p:nth-child(3) > input {
  float: left;
  position: relative;
  top: -20px;
}

/* line 430, ../sass/_settings.scss */
.signin-formfields p:nth-child(3) > label {
  padding-left: 20px;
}

/* line 434, ../sass/_settings.scss */
.globalBlueButton, .globalBlueButtonBig, .globalBlueButtonInput, .globalBlueButtonAtag > a, .globalBlueButtonSmallAtag > a, .globalBlueButtonSmall, .globalBlueButtonSmallFlexi, .buttonAccept {
  box-shadow: none;
  white-space: nowrap;
}
/* line 438, ../sass/_settings.scss */
.globalBlueButton a:focus, .globalBlueButtonBig a:focus, .globalBlueButtonInput a:focus, .globalBlueButtonAtag > a a:focus, .globalBlueButtonSmallAtag > a a:focus, .globalBlueButtonSmall a:focus, .globalBlueButtonSmallFlexi a:focus, .buttonAccept a:focus {
  color: white !important;
}

/* line 442, ../sass/_settings.scss */
.signin-centered-container > p > a {
  display: inline-block;
}

/* line 446, ../sass/_settings.scss */
ul.side-nav {
  padding-top: 0;
}
/* line 448, ../sass/_settings.scss */
ul.side-nav li {
  margin-bottom: 2px;
}
/* line 451, ../sass/_settings.scss */
ul.side-nav li a {
  color: #676278 !important;
  font-size: 15px !important;
}
/* line 453, ../sass/_settings.scss */
ul.side-nav li a:hover {
  color: #676278;
}
/* line 454, ../sass/_settings.scss */
ul.side-nav li a:active {
  background: none;
}
/* line 456, ../sass/_settings.scss */
ul.side-nav li.active a {
  color: #666666 !important;
  border-left: #676278 4px solid;
  text-indent: 10px;
}

/* line 464, ../sass/_settings.scss */
.glossary-page-container h6, competitions-block-Styling h6, .section-container.vertical-tabs .content h6 {
  font-size: 18px;
  color: #666666;
}
/* line 469, ../sass/_settings.scss */
.glossary-page-container p, competitions-block-Styling p, .section-container.vertical-tabs .content p {
  font-size: 14px;
  color: #666666;
}
/* line 474, ../sass/_settings.scss */
.glossary-page-container ol, competitions-block-Styling ol, .section-container.vertical-tabs .content ol {
  font-size: 14px;
  color: #666666;
}
/* line 477, ../sass/_settings.scss */
.glossary-page-container ol li, competitions-block-Styling ol li, .section-container.vertical-tabs .content ol li {
  padding-bottom: 10px;
  list-style-type: disc;
}
/* line 483, ../sass/_settings.scss */
.glossary-page-container ul, competitions-block-Styling ul, .section-container.vertical-tabs .content ul {
  font-size: 14px;
  color: #666666;
  margin-left: 20px;
}
/* line 488, ../sass/_settings.scss */
.glossary-page-container ul li, competitions-block-Styling ul li, .section-container.vertical-tabs .content ul li {
  padding-bottom: 10px;
  list-style-type: disc;
}
/* line 494, ../sass/_settings.scss */
.glossary-page-container pre, competitions-block-Styling pre, .section-container.vertical-tabs .content pre {
  padding: 10px;
  background: whitesmoke;
  margin-bottom: 15px;
}
/* line 500, ../sass/_settings.scss */
.glossary-page-container p a, competitions-block-Styling p a, .section-container.vertical-tabs .content p a {
  color: #676278;
}
/* line 504, ../sass/_settings.scss */
.glossary-page-container b, competitions-block-Styling b, .section-container.vertical-tabs .content b {
  color: #666666;
}

/* line 510, ../sass/_settings.scss */
div.auto.section-container > section > .title a, .auto.section-container > .section > .title a {
  background: #f8f8f8;
  padding-left: 40px !important;
  padding-right: 40px !important;
  font-size: 19px;
  height: 57px;
  font-weight: lighter;
}

/* line 520, ../sass/_settings.scss */
.auto.section-container > section > .content, .auto.section-container > .section > .content, .vertical-tabs.section-container > section > .content, .vertical-tabs.section-container > .section > .content {
  background: white !important;
}

/* line 524, ../sass/_settings.scss */
.auto.section-container > section.active > .title {
  border-bottom: none;
}
/* line 526, ../sass/_settings.scss */
.auto.section-container > section.active > .title a {
  background: white;
}

/* line 532, ../sass/_settings.scss */
.section-container.vertical-tabs .content {
  padding-top: 1px !important;
}
/* line 535, ../sass/_settings.scss */
.section-container.vertical-tabs .content p {
  color: #3b3b3b;
  font-size: 13px;
  line-height: 22px;
}
/* line 540, ../sass/_settings.scss */
.section-container.vertical-tabs .CompetitionsDetailLftUl {
  margin-bottom: 2px;
}
/* line 543, ../sass/_settings.scss */
.section-container.vertical-tabs .CompetitionsDetailLftUl p a {
  color: #676278 !important;
  font-size: 15px !important;
}
/* line 545, ../sass/_settings.scss */
.section-container.vertical-tabs .CompetitionsDetailLftUl p a:hover {
  color: #676278 !important;
}
/* line 546, ../sass/_settings.scss */
.section-container.vertical-tabs .CompetitionsDetailLftUl p a:active {
  background: none !important;
}
/* line 550, ../sass/_settings.scss */
.section-container.vertical-tabs .active p a {
  color: #676278 !important;
  font-weight: bold;
}

/* line 556, ../sass/_settings.scss */
.participateInfoBlock p {
  color: #3b3b3b;
  font-size: 13px;
  line-height: 22px;
}

/* line 560, ../sass/_settings.scss */
.deny_reason {
  box-shadow: inset 0 0 8px #ccc;
  border-radius: 5px;
}

/* line 564, ../sass/_settings.scss */
div.pending-approval-select.columns {
  padding-left: 0.93em;
}

/* line 568, ../sass/_settings.scss */
.competitionUserBlock h3 {
  color: #739cb9;
  margin-bottom: 2px;
}

/* line 575, ../sass/_settings.scss */
.glossary-page-container .fixed {
  left: auto;
  top: auto;
  margin-left: 0;
}
/* line 579, ../sass/_settings.scss */
.glossary-page-container .fixed a {
  display: inline-block;
}
/* line 584, ../sass/_settings.scss */
.glossary-page-container h6 {
  font-size: 16px;
  color: #666666;
  margin-bottom: 0px;
}
/* line 590, ../sass/_settings.scss */
.glossary-page-container p {
  font-size: 15px;
  color: #666666;
  padding-bottom: 30px;
}
/* line 596, ../sass/_settings.scss */
.glossary-page-container ol {
  font-size: 13px;
  color: #666666;
}
/* line 599, ../sass/_settings.scss */
.glossary-page-container ol li {
  padding-bottom: 10px;
  list-style-type: disc;
}
/* line 605, ../sass/_settings.scss */
.glossary-page-container ul {
  font-size: 15px;
  color: #666666;
  margin-left: 20px;
}
/* line 610, ../sass/_settings.scss */
.glossary-page-container ul li {
  padding-bottom: 10px;
  list-style-type: none;
}
/* line 613, ../sass/_settings.scss */
.glossary-page-container ul li b {
  color: #666666;
}
/* line 619, ../sass/_settings.scss */
.glossary-page-container pre {
  padding: 10px;
  background: whitesmoke;
  margin-bottom: 15px;
}
/* line 625, ../sass/_settings.scss */
.glossary-page-container p a {
  color: #676278;
}
/* line 629, ../sass/_settings.scss */
.glossary-page-container b {
  color: #666666;
}

/* line 635, ../sass/_settings.scss */
.hide {
  display: none !important;
}

/* line 639, ../sass/_settings.scss */
.leaderboard-result-table {
  margin: 0 15px;
  overflow-x: auto;
  overflow-y: auto;
  clear: both;
  min-height: 400px;
}
/* line 645, ../sass/_settings.scss */
.leaderboard-result-table table {
  table-layout: auto;
}
/* line 648, ../sass/_settings.scss */
.leaderboard-result-table table tr th {
  vertical-align: top;
  border: solid 1px #8eb0c7;
  text-align: center;
  background: #dce9f2;
  color: #648ca8;
  font-size: 12px;
}
/* line 658, ../sass/_settings.scss */
.leaderboard-result-table table tr.leaderboard-result-table-header th {
  background: #648ca8;
  color: #fff;
}
/* line 663, ../sass/_settings.scss */
.leaderboard-result-table table tr th.column-selected {
  background: #99bece !important;
  color: #fff !important;
}
/* line 669, ../sass/_settings.scss */
.leaderboard-result-table table tr:nth-child(odd) .column-selected {
  background: #e8e8e8 !important;
}
/* line 674, ../sass/_settings.scss */
.leaderboard-result-table table tr:nth-child(2) th:nth-child(1) {
  background: #648ca8;
  color: #fff;
}
/* line 677, ../sass/_settings.scss */
.leaderboard-result-table table tr:nth-child(2) th:nth-child(2) {
  background: #648ca8;
  color: #fff;
}
/* line 680, ../sass/_settings.scss */
.leaderboard-result-table table tr:nth-child(2) th:last-child {
  background: #648ca8;
  color: #fff;
}

/* line 687, ../sass/_settings.scss */
.leaderboard-result-table .table-title th {
  font-family: 'Segoe UI', Segoe, 'Helvetica Neue', Helvetica, Arial, sans-serif;
  color: #FFF;
  font-weight: lighter;
  font-size: 1.4em;
  background-color: #676278;
  text-transform: none;
  text-align: left;
}

/* line 697, ../sass/_settings.scss */
.preloader-handler {
  position: relative;
}

/* line 701, ../sass/_settings.scss */
.submissions-details-label {
  margin-bottom: 0 !important;
}

/* line 705, ../sass/_settings.scss */
#submissions_phase_buttons .button {
  margin-left: 10px !important;
  margin-bottom: 5px !important;
}

/* line 709, ../sass/_settings.scss */
#fileUploadButton {
  margin-bottom: 5px;
}

/* line 713, ../sass/_settings.scss */
.challStatusStripSection section {
  width: auto;
}

/* line 718, ../sass/_settings.scss */
.competition-tile .subContainerPadding {
  max-height: 130px;
}
/* line 722, ../sass/_settings.scss */
.competition-tile .articleImageContainer img {
  height: 110px;
  width: auto;
  overflow: hidden;
}

/* line 264, ../sass/foundation/components/_global.scss */
*,
*:before,
*:after {
  -moz-box-sizing: border-box;
  -webkit-box-sizing: border-box;
  box-sizing: border-box;
}

/* line 269, ../sass/foundation/components/_global.scss */
html,
body {
  font-size: 100%;
}

/* line 272, ../sass/foundation/components/_global.scss */
body {
  background: #f7f7f7;
  color: #666666;
  padding: 0;
  margin: 0;
  font-family: "Helvetica Neue", "Helvetica", Helvetica, Arial, sans-serif;
  font-weight: normal;
  font-style: normal;
  line-height: 1;
  position: relative;
  cursor: default;
}

/* line 285, ../sass/foundation/components/_global.scss */
a:hover {
  cursor: pointer;
}

/* line 288, ../sass/foundation/components/_global.scss */
a:focus {
  outline: none;
}

/* line 293, ../sass/foundation/components/_global.scss */
img,
object,
embed {
  max-width: 100%;
  height: auto;
}

/* line 296, ../sass/foundation/components/_global.scss */
object,
embed {
  height: 100%;
}

/* line 297, ../sass/foundation/components/_global.scss */
img {
  -ms-interpolation-mode: bicubic;
}

/* line 303, ../sass/foundation/components/_global.scss */
#map_canvas img,
#map_canvas embed,
#map_canvas object,
.map_canvas img,
.map_canvas embed,
.map_canvas object {
  max-width: none !important;
}

/* line 308, ../sass/foundation/components/_global.scss */
.left {
  float: left !important;
}

/* line 309, ../sass/foundation/components/_global.scss */
.right {
  float: right !important;
}

/* line 310, ../sass/foundation/components/_global.scss */
.text-left {
  text-align: left !important;
}

/* line 311, ../sass/foundation/components/_global.scss */
.text-right {
  text-align: right !important;
}

/* line 312, ../sass/foundation/components/_global.scss */
.text-center {
  text-align: center !important;
}

/* line 313, ../sass/foundation/components/_global.scss */
.text-justify {
  text-align: justify !important;
}

/* line 314, ../sass/foundation/components/_global.scss */
.hide {
  display: none;
}

/* line 320, ../sass/foundation/components/_global.scss */
.antialiased {
  -webkit-font-smoothing: antialiased;
}

/* line 323, ../sass/foundation/components/_global.scss */
img {
  display: inline-block;
  vertical-align: middle;
}

/* line 333, ../sass/foundation/components/_global.scss */
textarea {
  height: auto;
  min-height: 50px;
}

/* line 336, ../sass/foundation/components/_global.scss */
select {
  width: 100%;
}

/* Grid HTML Classes */
/* line 116, ../sass/foundation/components/_grid.scss */
.row {
  width: 100%;
  margin-left: auto;
  margin-right: auto;
  margin-top: 0;
  margin-bottom: 0;
  max-width: 62.5em;
  *zoom: 1;
}
/* line 121, ../sass/foundation/components/_global.scss */
.row:before, .row:after {
  content: " ";
  display: table;
}
/* line 122, ../sass/foundation/components/_global.scss */
.row:after {
  clear: both;
}
/* line 121, ../sass/foundation/components/_grid.scss */
.row.collapse .column,
.row.collapse .columns {
  position: relative;
  padding-left: 0;
  padding-right: 0;
  float: left;
}
/* line 124, ../sass/foundation/components/_grid.scss */
.row .row {
  width: auto;
  margin-left: -0.9375em;
  margin-right: -0.9375em;
  margin-top: 0;
  margin-bottom: 0;
  max-width: none;
  *zoom: 1;
}
/* line 121, ../sass/foundation/components/_global.scss */
.row .row:before, .row .row:after {
  content: " ";
  display: table;
}
/* line 122, ../sass/foundation/components/_global.scss */
.row .row:after {
  clear: both;
}
/* line 125, ../sass/foundation/components/_grid.scss */
.row .row.collapse {
  width: auto;
  margin: 0;
  max-width: none;
  *zoom: 1;
}
/* line 121, ../sass/foundation/components/_global.scss */
.row .row.collapse:before, .row .row.collapse:after {
  content: " ";
  display: table;
}
/* line 122, ../sass/foundation/components/_global.scss */
.row .row.collapse:after {
  clear: both;
}

/* line 130, ../sass/foundation/components/_grid.scss */
.column,
.columns {
  position: relative;
  padding-left: 0.9375em;
  padding-right: 0.9375em;
  width: 100%;
  float: left;
}

@media only screen {
  /* line 135, ../sass/foundation/components/_grid.scss */
  .column,
  .columns {
    position: relative;
    padding-left: 0.9375em;
    padding-right: 0.9375em;
    float: left;
  }

  /* line 138, ../sass/foundation/components/_grid.scss */
  .small-1 {
    position: relative;
    width: 8.33333%;
  }

  /* line 138, ../sass/foundation/components/_grid.scss */
  .small-2 {
    position: relative;
    width: 16.66667%;
  }

  /* line 138, ../sass/foundation/components/_grid.scss */
  .small-3 {
    position: relative;
    width: 25%;
  }

  /* line 138, ../sass/foundation/components/_grid.scss */
  .small-4 {
    position: relative;
    width: 33.33333%;
  }

  /* line 138, ../sass/foundation/components/_grid.scss */
  .small-5 {
    position: relative;
    width: 41.66667%;
  }

  /* line 138, ../sass/foundation/components/_grid.scss */
  .small-6 {
    position: relative;
    width: 50%;
  }

  /* line 138, ../sass/foundation/components/_grid.scss */
  .small-7 {
    position: relative;
    width: 58.33333%;
  }

  /* line 138, ../sass/foundation/components/_grid.scss */
  .small-8 {
    position: relative;
    width: 66.66667%;
  }

  /* line 138, ../sass/foundation/components/_grid.scss */
  .small-9 {
    position: relative;
    width: 75%;
  }

  /* line 138, ../sass/foundation/components/_grid.scss */
  .small-10 {
    position: relative;
    width: 83.33333%;
  }

  /* line 138, ../sass/foundation/components/_grid.scss */
  .small-11 {
    position: relative;
    width: 91.66667%;
  }

  /* line 138, ../sass/foundation/components/_grid.scss */
  .small-12 {
    position: relative;
    width: 100%;
  }

  /* line 142, ../sass/foundation/components/_grid.scss */
  .small-offset-0 {
    position: relative;
    margin-left: 0%;
  }

  /* line 142, ../sass/foundation/components/_grid.scss */
  .small-offset-1 {
    position: relative;
    margin-left: 8.33333%;
  }

  /* line 142, ../sass/foundation/components/_grid.scss */
  .small-offset-2 {
    position: relative;
    margin-left: 16.66667%;
  }

  /* line 142, ../sass/foundation/components/_grid.scss */
  .small-offset-3 {
    position: relative;
    margin-left: 25%;
  }

  /* line 142, ../sass/foundation/components/_grid.scss */
  .small-offset-4 {
    position: relative;
    margin-left: 33.33333%;
  }

  /* line 142, ../sass/foundation/components/_grid.scss */
  .small-offset-5 {
    position: relative;
    margin-left: 41.66667%;
  }

  /* line 142, ../sass/foundation/components/_grid.scss */
  .small-offset-6 {
    position: relative;
    margin-left: 50%;
  }

  /* line 142, ../sass/foundation/components/_grid.scss */
  .small-offset-7 {
    position: relative;
    margin-left: 58.33333%;
  }

  /* line 142, ../sass/foundation/components/_grid.scss */
  .small-offset-8 {
    position: relative;
    margin-left: 66.66667%;
  }

  /* line 142, ../sass/foundation/components/_grid.scss */
  .small-offset-9 {
    position: relative;
    margin-left: 75%;
  }

  /* line 142, ../sass/foundation/components/_grid.scss */
  .small-offset-10 {
    position: relative;
    margin-left: 83.33333%;
  }

  /* line 145, ../sass/foundation/components/_grid.scss */
  [class*="column"] + [class*="column"]:last-child {
    float: right;
  }

  /* line 146, ../sass/foundation/components/_grid.scss */
  [class*="column"] + [class*="column"].end {
    float: left;
  }

  /* line 149, ../sass/foundation/components/_grid.scss */
  .column.small-centered,
  .columns.small-centered {
    position: relative;
    margin-left: auto;
    margin-right: auto;
    float: none !important;
  }
}
/* Styles for screens that are atleast 768px; */
@media only screen and (min-width: 768px) {
  /* line 156, ../sass/foundation/components/_grid.scss */
  .large-1 {
    position: relative;
    width: 8.33333%;
  }

  /* line 156, ../sass/foundation/components/_grid.scss */
  .large-2 {
    position: relative;
    width: 16.66667%;
  }

  /* line 156, ../sass/foundation/components/_grid.scss */
  .large-3 {
    position: relative;
    width: 25%;
  }

  /* line 156, ../sass/foundation/components/_grid.scss */
  .large-4 {
    position: relative;
    width: 33.33333%;
  }

  /* line 156, ../sass/foundation/components/_grid.scss */
  .large-5 {
    position: relative;
    width: 41.66667%;
  }

  /* line 156, ../sass/foundation/components/_grid.scss */
  .large-6 {
    position: relative;
    width: 50%;
  }

  /* line 156, ../sass/foundation/components/_grid.scss */
  .large-7 {
    position: relative;
    width: 58.33333%;
  }

  /* line 156, ../sass/foundation/components/_grid.scss */
  .large-8 {
    position: relative;
    width: 66.66667%;
  }

  /* line 156, ../sass/foundation/components/_grid.scss */
  .large-9 {
    position: relative;
    width: 75%;
  }

  /* line 156, ../sass/foundation/components/_grid.scss */
  .large-10 {
    position: relative;
    width: 83.33333%;
  }

  /* line 156, ../sass/foundation/components/_grid.scss */
  .large-11 {
    position: relative;
    width: 91.66667%;
  }

  /* line 156, ../sass/foundation/components/_grid.scss */
  .large-12 {
    position: relative;
    width: 100%;
  }

  /* line 160, ../sass/foundation/components/_grid.scss */
  .row .large-offset-0 {
    position: relative;
    margin-left: 0%;
  }

  /* line 160, ../sass/foundation/components/_grid.scss */
  .row .large-offset-1 {
    position: relative;
    margin-left: 8.33333%;
  }

  /* line 160, ../sass/foundation/components/_grid.scss */
  .row .large-offset-2 {
    position: relative;
    margin-left: 16.66667%;
  }

  /* line 160, ../sass/foundation/components/_grid.scss */
  .row .large-offset-3 {
    position: relative;
    margin-left: 25%;
  }

  /* line 160, ../sass/foundation/components/_grid.scss */
  .row .large-offset-4 {
    position: relative;
    margin-left: 33.33333%;
  }

  /* line 160, ../sass/foundation/components/_grid.scss */
  .row .large-offset-5 {
    position: relative;
    margin-left: 41.66667%;
  }

  /* line 160, ../sass/foundation/components/_grid.scss */
  .row .large-offset-6 {
    position: relative;
    margin-left: 50%;
  }

  /* line 160, ../sass/foundation/components/_grid.scss */
  .row .large-offset-7 {
    position: relative;
    margin-left: 58.33333%;
  }

  /* line 160, ../sass/foundation/components/_grid.scss */
  .row .large-offset-8 {
    position: relative;
    margin-left: 66.66667%;
  }

  /* line 160, ../sass/foundation/components/_grid.scss */
  .row .large-offset-9 {
    position: relative;
    margin-left: 75%;
  }

  /* line 160, ../sass/foundation/components/_grid.scss */
  .row .large-offset-10 {
    position: relative;
    margin-left: 83.33333%;
  }

  /* line 160, ../sass/foundation/components/_grid.scss */
  .row .large-offset-11 {
    position: relative;
    margin-left: 91.66667%;
  }

  /* line 164, ../sass/foundation/components/_grid.scss */
  .push-1 {
    position: relative;
    left: 8.33333%;
    right: auto;
  }

  /* line 165, ../sass/foundation/components/_grid.scss */
  .pull-1 {
    position: relative;
    right: 8.33333%;
    left: auto;
  }

  /* line 164, ../sass/foundation/components/_grid.scss */
  .push-2 {
    position: relative;
    left: 16.66667%;
    right: auto;
  }

  /* line 165, ../sass/foundation/components/_grid.scss */
  .pull-2 {
    position: relative;
    right: 16.66667%;
    left: auto;
  }

  /* line 164, ../sass/foundation/components/_grid.scss */
  .push-3 {
    position: relative;
    left: 25%;
    right: auto;
  }

  /* line 165, ../sass/foundation/components/_grid.scss */
  .pull-3 {
    position: relative;
    right: 25%;
    left: auto;
  }

  /* line 164, ../sass/foundation/components/_grid.scss */
  .push-4 {
    position: relative;
    left: 33.33333%;
    right: auto;
  }

  /* line 165, ../sass/foundation/components/_grid.scss */
  .pull-4 {
    position: relative;
    right: 33.33333%;
    left: auto;
  }

  /* line 164, ../sass/foundation/components/_grid.scss */
  .push-5 {
    position: relative;
    left: 41.66667%;
    right: auto;
  }

  /* line 165, ../sass/foundation/components/_grid.scss */
  .pull-5 {
    position: relative;
    right: 41.66667%;
    left: auto;
  }

  /* line 164, ../sass/foundation/components/_grid.scss */
  .push-6 {
    position: relative;
    left: 50%;
    right: auto;
  }

  /* line 165, ../sass/foundation/components/_grid.scss */
  .pull-6 {
    position: relative;
    right: 50%;
    left: auto;
  }

  /* line 164, ../sass/foundation/components/_grid.scss */
  .push-7 {
    position: relative;
    left: 58.33333%;
    right: auto;
  }

  /* line 165, ../sass/foundation/components/_grid.scss */
  .pull-7 {
    position: relative;
    right: 58.33333%;
    left: auto;
  }

  /* line 164, ../sass/foundation/components/_grid.scss */
  .push-8 {
    position: relative;
    left: 66.66667%;
    right: auto;
  }

  /* line 165, ../sass/foundation/components/_grid.scss */
  .pull-8 {
    position: relative;
    right: 66.66667%;
    left: auto;
  }

  /* line 164, ../sass/foundation/components/_grid.scss */
  .push-9 {
    position: relative;
    left: 75%;
    right: auto;
  }

  /* line 165, ../sass/foundation/components/_grid.scss */
  .pull-9 {
    position: relative;
    right: 75%;
    left: auto;
  }

  /* line 164, ../sass/foundation/components/_grid.scss */
  .push-10 {
    position: relative;
    left: 83.33333%;
    right: auto;
  }

  /* line 165, ../sass/foundation/components/_grid.scss */
  .pull-10 {
    position: relative;
    right: 83.33333%;
    left: auto;
  }

  /* line 164, ../sass/foundation/components/_grid.scss */
  .push-11 {
    position: relative;
    left: 91.66667%;
    right: auto;
  }

  /* line 165, ../sass/foundation/components/_grid.scss */
  .pull-11 {
    position: relative;
    right: 91.66667%;
    left: auto;
  }

  /* line 169, ../sass/foundation/components/_grid.scss */
  .column.large-centered,
  .columns.large-centered {
    position: relative;
    margin-left: auto;
    margin-right: auto;
    float: none !important;
  }

  /* line 172, ../sass/foundation/components/_grid.scss */
  .column.large-uncentered,
  .columns.large-uncentered {
    margin-left: 0;
    margin-right: 0;
    float: left !important;
  }

  /* line 179, ../sass/foundation/components/_grid.scss */
  .column.large-uncentered.opposite,
  .columns.large-uncentered.opposite {
    float: right !important;
  }
}
/* Foundation Visibility HTML Classes */
/* line 11, ../sass/foundation/components/_visibility.scss */
.show-for-small,
.show-for-medium-down,
.show-for-large-down {
  display: inherit !important;
}

/* line 17, ../sass/foundation/components/_visibility.scss */
.show-for-medium,
.show-for-medium-up,
.show-for-large,
.show-for-large-up,
.show-for-xlarge {
  display: none !important;
}

/* line 23, ../sass/foundation/components/_visibility.scss */
.hide-for-medium,
.hide-for-medium-up,
.hide-for-large,
.hide-for-large-up,
.hide-for-xlarge {
  display: inherit !important;
}

/* line 27, ../sass/foundation/components/_visibility.scss */
.hide-for-small,
.hide-for-medium-down,
.hide-for-large-down {
  display: none !important;
}

/* Specific visilbity for tables */
/* line 38, ../sass/foundation/components/_visibility.scss */
table.show-for-small, table.show-for-medium-down, table.show-for-large-down, table.hide-for-medium, table.hide-for-medium-up, table.hide-for-large, table.hide-for-large-up, table.hide-for-xlarge {
  display: table;
}

/* line 48, ../sass/foundation/components/_visibility.scss */
thead.show-for-small, thead.show-for-medium-down, thead.show-for-large-down, thead.hide-for-medium, thead.hide-for-medium-up, thead.hide-for-large, thead.hide-for-large-up, thead.hide-for-xlarge {
  display: table-header-group !important;
}

/* line 58, ../sass/foundation/components/_visibility.scss */
tbody.show-for-small, tbody.show-for-medium-down, tbody.show-for-large-down, tbody.hide-for-medium, tbody.hide-for-medium-up, tbody.hide-for-large, tbody.hide-for-large-up, tbody.hide-for-xlarge {
  display: table-row-group !important;
}

/* line 68, ../sass/foundation/components/_visibility.scss */
tr.show-for-small, tr.show-for-medium-down, tr.show-for-large-down, tr.hide-for-medium, tr.hide-for-medium-up, tr.hide-for-large, tr.hide-for-large-up, tr.hide-for-xlarge {
  display: table-row !important;
}

/* line 79, ../sass/foundation/components/_visibility.scss */
td.show-for-small, td.show-for-medium-down, td.show-for-large-down, td.hide-for-medium, td.hide-for-medium-up, td.hide-for-large, td.hide-for-large-up, td.hide-for-xlarge,
th.show-for-small,
th.show-for-medium-down,
th.show-for-large-down,
th.hide-for-medium,
th.hide-for-medium-up,
th.hide-for-large,
th.hide-for-large-up,
th.hide-for-xlarge {
  display: table-cell !important;
}

/* Medium Displays: 768px - 1279px */
@media only screen and (min-width: 768px) {
  /* line 85, ../sass/foundation/components/_visibility.scss */
  .show-for-medium,
  .show-for-medium-up {
    display: inherit !important;
  }

  /* line 87, ../sass/foundation/components/_visibility.scss */
  .show-for-small {
    display: none !important;
  }

  /* line 89, ../sass/foundation/components/_visibility.scss */
  .hide-for-small {
    display: inherit !important;
  }

  /* line 92, ../sass/foundation/components/_visibility.scss */
  .hide-for-medium,
  .hide-for-medium-up {
    display: none !important;
  }

  /* Specific visilbity for tables */
  /* line 98, ../sass/foundation/components/_visibility.scss */
  table.show-for-medium, table.show-for-medium-up, table.hide-for-small {
    display: table;
  }

  /* line 103, ../sass/foundation/components/_visibility.scss */
  thead.show-for-medium, thead.show-for-medium-up, thead.hide-for-small {
    display: table-header-group !important;
  }

  /* line 108, ../sass/foundation/components/_visibility.scss */
  tbody.show-for-medium, tbody.show-for-medium-up, tbody.hide-for-small {
    display: table-row-group !important;
  }

  /* line 113, ../sass/foundation/components/_visibility.scss */
  tr.show-for-medium, tr.show-for-medium-up, tr.hide-for-small {
    display: table-row !important;
  }

  /* line 119, ../sass/foundation/components/_visibility.scss */
  td.show-for-medium, td.show-for-medium-up, td.hide-for-small,
  th.show-for-medium,
  th.show-for-medium-up,
  th.hide-for-small {
    display: table-cell !important;
  }
}
/* Large Displays: 1280px - 1440px */
@media only screen and (min-width: 1280px) {
  /* line 126, ../sass/foundation/components/_visibility.scss */
  .show-for-large,
  .show-for-large-up {
    display: inherit !important;
  }

  /* line 129, ../sass/foundation/components/_visibility.scss */
  .show-for-medium,
  .show-for-medium-down {
    display: none !important;
  }

  /* line 132, ../sass/foundation/components/_visibility.scss */
  .hide-for-medium,
  .hide-for-medium-down {
    display: inherit !important;
  }

  /* line 135, ../sass/foundation/components/_visibility.scss */
  .hide-for-large,
  .hide-for-large-up {
    display: none !important;
  }

  /* Specific visilbity for tables */
  /* line 142, ../sass/foundation/components/_visibility.scss */
  table.show-for-large, table.show-for-large-up, table.hide-for-medium, table.hide-for-medium-down {
    display: table;
  }

  /* line 148, ../sass/foundation/components/_visibility.scss */
  thead.show-for-large, thead.show-for-large-up, thead.hide-for-medium, thead.hide-for-medium-down {
    display: table-header-group !important;
  }

  /* line 154, ../sass/foundation/components/_visibility.scss */
  tbody.show-for-large, tbody.show-for-large-up, tbody.hide-for-medium, tbody.hide-for-medium-down {
    display: table-row-group !important;
  }

  /* line 160, ../sass/foundation/components/_visibility.scss */
  tr.show-for-large, tr.show-for-large-up, tr.hide-for-medium, tr.hide-for-medium-down {
    display: table-row !important;
  }

  /* line 167, ../sass/foundation/components/_visibility.scss */
  td.show-for-large, td.show-for-large-up, td.hide-for-medium, td.hide-for-medium-down,
  th.show-for-large,
  th.show-for-large-up,
  th.hide-for-medium,
  th.hide-for-medium-down {
    display: table-cell !important;
  }
}
/* X-Large Displays: 1400px and up */
@media only screen and (min-width: 1440px) {
  /* line 173, ../sass/foundation/components/_visibility.scss */
  .show-for-xlarge {
    display: inherit !important;
  }

  /* line 176, ../sass/foundation/components/_visibility.scss */
  .show-for-large,
  .show-for-large-down {
    display: none !important;
  }

  /* line 179, ../sass/foundation/components/_visibility.scss */
  .hide-for-large,
  .hide-for-large-down {
    display: inherit !important;
  }

  /* line 181, ../sass/foundation/components/_visibility.scss */
  .hide-for-xlarge {
    display: none !important;
  }

  /* Specific visilbity for tables */
  /* line 187, ../sass/foundation/components/_visibility.scss */
  table.show-for-xlarge, table.hide-for-large, table.hide-for-large-down {
    display: table;
  }

  /* line 192, ../sass/foundation/components/_visibility.scss */
  thead.show-for-xlarge, thead.hide-for-large, thead.hide-for-large-down {
    display: table-header-group !important;
  }

  /* line 197, ../sass/foundation/components/_visibility.scss */
  tbody.show-for-xlarge, tbody.hide-for-large, tbody.hide-for-large-down {
    display: table-row-group !important;
  }

  /* line 202, ../sass/foundation/components/_visibility.scss */
  tr.show-for-xlarge, tr.hide-for-large, tr.hide-for-large-down {
    display: table-row !important;
  }

  /* line 208, ../sass/foundation/components/_visibility.scss */
  td.show-for-xlarge, td.hide-for-large, td.hide-for-large-down,
  th.show-for-xlarge,
  th.hide-for-large,
  th.hide-for-large-down {
    display: table-cell !important;
  }
}
/* Orientation targeting */
/* line 215, ../sass/foundation/components/_visibility.scss */
.show-for-landscape,
.hide-for-portrait {
  display: inherit !important;
}

/* line 217, ../sass/foundation/components/_visibility.scss */
.hide-for-landscape,
.show-for-portrait {
  display: none !important;
}

/* Specific visilbity for tables */
/* line 222, ../sass/foundation/components/_visibility.scss */
table.hide-for-landscape, table.show-for-portrait {
  display: table;
}

/* line 226, ../sass/foundation/components/_visibility.scss */
thead.hide-for-landscape, thead.show-for-portrait {
  display: table-header-group !important;
}

/* line 230, ../sass/foundation/components/_visibility.scss */
tbody.hide-for-landscape, tbody.show-for-portrait {
  display: table-row-group !important;
}

/* line 234, ../sass/foundation/components/_visibility.scss */
tr.hide-for-landscape, tr.show-for-portrait {
  display: table-row !important;
}

/* line 239, ../sass/foundation/components/_visibility.scss */
td.hide-for-landscape, td.show-for-portrait,
th.hide-for-landscape,
th.show-for-portrait {
  display: table-cell !important;
}

@media only screen and (orientation: landscape) {
  /* line 244, ../sass/foundation/components/_visibility.scss */
  .show-for-landscape,
  .hide-for-portrait {
    display: inherit !important;
  }

  /* line 246, ../sass/foundation/components/_visibility.scss */
  .hide-for-landscape,
  .show-for-portrait {
    display: none !important;
  }

  /* Specific visilbity for tables */
  /* line 251, ../sass/foundation/components/_visibility.scss */
  table.show-for-landscape, table.hide-for-portrait {
    display: table;
  }

  /* line 255, ../sass/foundation/components/_visibility.scss */
  thead.show-for-landscape, thead.hide-for-portrait {
    display: table-header-group !important;
  }

  /* line 259, ../sass/foundation/components/_visibility.scss */
  tbody.show-for-landscape, tbody.hide-for-portrait {
    display: table-row-group !important;
  }

  /* line 263, ../sass/foundation/components/_visibility.scss */
  tr.show-for-landscape, tr.hide-for-portrait {
    display: table-row !important;
  }

  /* line 268, ../sass/foundation/components/_visibility.scss */
  td.show-for-landscape, td.hide-for-portrait,
  th.show-for-landscape,
  th.hide-for-portrait {
    display: table-cell !important;
  }
}
@media only screen and (orientation: portrait) {
  /* line 274, ../sass/foundation/components/_visibility.scss */
  .show-for-portrait,
  .hide-for-landscape {
    display: inherit !important;
  }

  /* line 276, ../sass/foundation/components/_visibility.scss */
  .hide-for-portrait,
  .show-for-landscape {
    display: none !important;
  }

  /* Specific visilbity for tables */
  /* line 281, ../sass/foundation/components/_visibility.scss */
  table.show-for-portrait, table.hide-for-landscape {
    display: table;
  }

  /* line 285, ../sass/foundation/components/_visibility.scss */
  thead.show-for-portrait, thead.hide-for-landscape {
    display: table-header-group !important;
  }

  /* line 289, ../sass/foundation/components/_visibility.scss */
  tbody.show-for-portrait, tbody.hide-for-landscape {
    display: table-row-group !important;
  }

  /* line 293, ../sass/foundation/components/_visibility.scss */
  tr.show-for-portrait, tr.hide-for-landscape {
    display: table-row !important;
  }

  /* line 298, ../sass/foundation/components/_visibility.scss */
  td.show-for-portrait, td.hide-for-landscape,
  th.show-for-portrait,
  th.hide-for-landscape {
    display: table-cell !important;
  }
}
/* Touch-enabled device targeting */
/* line 303, ../sass/foundation/components/_visibility.scss */
.show-for-touch {
  display: none !important;
}

/* line 304, ../sass/foundation/components/_visibility.scss */
.hide-for-touch {
  display: inherit !important;
}

/* line 305, ../sass/foundation/components/_visibility.scss */
.touch .show-for-touch {
  display: inherit !important;
}

/* line 306, ../sass/foundation/components/_visibility.scss */
.touch .hide-for-touch {
  display: none !important;
}

/* Specific visilbity for tables */
/* line 309, ../sass/foundation/components/_visibility.scss */
table.hide-for-touch {
  display: table;
}

/* line 310, ../sass/foundation/components/_visibility.scss */
.touch table.show-for-touch {
  display: table;
}

/* line 311, ../sass/foundation/components/_visibility.scss */
thead.hide-for-touch {
  display: table-header-group !important;
}

/* line 312, ../sass/foundation/components/_visibility.scss */
.touch thead.show-for-touch {
  display: table-header-group !important;
}

/* line 313, ../sass/foundation/components/_visibility.scss */
tbody.hide-for-touch {
  display: table-row-group !important;
}

/* line 314, ../sass/foundation/components/_visibility.scss */
.touch tbody.show-for-touch {
  display: table-row-group !important;
}

/* line 315, ../sass/foundation/components/_visibility.scss */
tr.hide-for-touch {
  display: table-row !important;
}

/* line 316, ../sass/foundation/components/_visibility.scss */
.touch tr.show-for-touch {
  display: table-row !important;
}

/* line 317, ../sass/foundation/components/_visibility.scss */
td.hide-for-touch {
  display: table-cell !important;
}

/* line 318, ../sass/foundation/components/_visibility.scss */
.touch td.show-for-touch {
  display: table-cell !important;
}

/* line 319, ../sass/foundation/components/_visibility.scss */
th.hide-for-touch {
  display: table-cell !important;
}

/* line 320, ../sass/foundation/components/_visibility.scss */
.touch th.show-for-touch {
  display: table-cell !important;
}

/* Foundation Block Grids for below small breakpoint */
@media only screen {
  /* line 50, ../sass/foundation/components/_block-grid.scss */
  [class*="block-grid-"] {
    display: block;
    padding: 0;
    margin: 0 -0.625em;
    *zoom: 1;
  }
  /* line 121, ../sass/foundation/components/_global.scss */
  [class*="block-grid-"]:before, [class*="block-grid-"]:after {
    content: " ";
    display: table;
  }
  /* line 122, ../sass/foundation/components/_global.scss */
  [class*="block-grid-"]:after {
    clear: both;
  }
  /* line 27, ../sass/foundation/components/_block-grid.scss */
  [class*="block-grid-"] > li {
    display: inline;
    height: auto;
    float: left;
    padding: 0 0.625em 1.25em;
  }

  /* line 36, ../sass/foundation/components/_block-grid.scss */
  .small-block-grid-1 > li {
    width: 100%;
    padding: 0 0.625em 1.25em;
  }
  /* line 40, ../sass/foundation/components/_block-grid.scss */
  .small-block-grid-1 > li:nth-of-type(n) {
    clear: none;
  }
  /* line 41, ../sass/foundation/components/_block-grid.scss */
  .small-block-grid-1 > li:nth-of-type(1n+1) {
    clear: both;
  }

  /* line 36, ../sass/foundation/components/_block-grid.scss */
  .small-block-grid-2 > li {
    width: 50%;
    padding: 0 0.625em 1.25em;
  }
  /* line 40, ../sass/foundation/components/_block-grid.scss */
  .small-block-grid-2 > li:nth-of-type(n) {
    clear: none;
  }
  /* line 41, ../sass/foundation/components/_block-grid.scss */
  .small-block-grid-2 > li:nth-of-type(2n+1) {
    clear: both;
  }

  /* line 36, ../sass/foundation/components/_block-grid.scss */
  .small-block-grid-3 > li {
    width: 33.33333%;
    padding: 0 0.625em 1.25em;
  }
  /* line 40, ../sass/foundation/components/_block-grid.scss */
  .small-block-grid-3 > li:nth-of-type(n) {
    clear: none;
  }
  /* line 41, ../sass/foundation/components/_block-grid.scss */
  .small-block-grid-3 > li:nth-of-type(3n+1) {
    clear: both;
  }

  /* line 36, ../sass/foundation/components/_block-grid.scss */
  .small-block-grid-4 > li {
    width: 25%;
    padding: 0 0.625em 1.25em;
  }
  /* line 40, ../sass/foundation/components/_block-grid.scss */
  .small-block-grid-4 > li:nth-of-type(n) {
    clear: none;
  }
  /* line 41, ../sass/foundation/components/_block-grid.scss */
  .small-block-grid-4 > li:nth-of-type(4n+1) {
    clear: both;
  }

  /* line 36, ../sass/foundation/components/_block-grid.scss */
  .small-block-grid-5 > li {
    width: 20%;
    padding: 0 0.625em 1.25em;
  }
  /* line 40, ../sass/foundation/components/_block-grid.scss */
  .small-block-grid-5 > li:nth-of-type(n) {
    clear: none;
  }
  /* line 41, ../sass/foundation/components/_block-grid.scss */
  .small-block-grid-5 > li:nth-of-type(5n+1) {
    clear: both;
  }

  /* line 36, ../sass/foundation/components/_block-grid.scss */
  .small-block-grid-6 > li {
    width: 16.66667%;
    padding: 0 0.625em 1.25em;
  }
  /* line 40, ../sass/foundation/components/_block-grid.scss */
  .small-block-grid-6 > li:nth-of-type(n) {
    clear: none;
  }
  /* line 41, ../sass/foundation/components/_block-grid.scss */
  .small-block-grid-6 > li:nth-of-type(6n+1) {
    clear: both;
  }

  /* line 36, ../sass/foundation/components/_block-grid.scss */
  .small-block-grid-7 > li {
    width: 14.28571%;
    padding: 0 0.625em 1.25em;
  }
  /* line 40, ../sass/foundation/components/_block-grid.scss */
  .small-block-grid-7 > li:nth-of-type(n) {
    clear: none;
  }
  /* line 41, ../sass/foundation/components/_block-grid.scss */
  .small-block-grid-7 > li:nth-of-type(7n+1) {
    clear: both;
  }

  /* line 36, ../sass/foundation/components/_block-grid.scss */
  .small-block-grid-8 > li {
    width: 12.5%;
    padding: 0 0.625em 1.25em;
  }
  /* line 40, ../sass/foundation/components/_block-grid.scss */
  .small-block-grid-8 > li:nth-of-type(n) {
    clear: none;
  }
  /* line 41, ../sass/foundation/components/_block-grid.scss */
  .small-block-grid-8 > li:nth-of-type(8n+1) {
    clear: both;
  }

  /* line 36, ../sass/foundation/components/_block-grid.scss */
  .small-block-grid-9 > li {
    width: 11.11111%;
    padding: 0 0.625em 1.25em;
  }
  /* line 40, ../sass/foundation/components/_block-grid.scss */
  .small-block-grid-9 > li:nth-of-type(n) {
    clear: none;
  }
  /* line 41, ../sass/foundation/components/_block-grid.scss */
  .small-block-grid-9 > li:nth-of-type(9n+1) {
    clear: both;
  }

  /* line 36, ../sass/foundation/components/_block-grid.scss */
  .small-block-grid-10 > li {
    width: 10%;
    padding: 0 0.625em 1.25em;
  }
  /* line 40, ../sass/foundation/components/_block-grid.scss */
  .small-block-grid-10 > li:nth-of-type(n) {
    clear: none;
  }
  /* line 41, ../sass/foundation/components/_block-grid.scss */
  .small-block-grid-10 > li:nth-of-type(10n+1) {
    clear: both;
  }

  /* line 36, ../sass/foundation/components/_block-grid.scss */
  .small-block-grid-11 > li {
    width: 9.09091%;
    padding: 0 0.625em 1.25em;
  }
  /* line 40, ../sass/foundation/components/_block-grid.scss */
  .small-block-grid-11 > li:nth-of-type(n) {
    clear: none;
  }
  /* line 41, ../sass/foundation/components/_block-grid.scss */
  .small-block-grid-11 > li:nth-of-type(11n+1) {
    clear: both;
  }

  /* line 36, ../sass/foundation/components/_block-grid.scss */
  .small-block-grid-12 > li {
    width: 8.33333%;
    padding: 0 0.625em 1.25em;
  }
  /* line 40, ../sass/foundation/components/_block-grid.scss */
  .small-block-grid-12 > li:nth-of-type(n) {
    clear: none;
  }
  /* line 41, ../sass/foundation/components/_block-grid.scss */
  .small-block-grid-12 > li:nth-of-type(12n+1) {
    clear: both;
  }
}
/* Foundation Block Grids for above small breakpoint */
@media only screen and (min-width: 768px) {
  /* Remove small grid clearing */
  /* line 63, ../sass/foundation/components/_block-grid.scss */
  .small-block-grid-1 > li:nth-of-type(1n+1) {
    clear: none;
  }

  /* line 63, ../sass/foundation/components/_block-grid.scss */
  .small-block-grid-2 > li:nth-of-type(2n+1) {
    clear: none;
  }

  /* line 63, ../sass/foundation/components/_block-grid.scss */
  .small-block-grid-3 > li:nth-of-type(3n+1) {
    clear: none;
  }

  /* line 63, ../sass/foundation/components/_block-grid.scss */
  .small-block-grid-4 > li:nth-of-type(4n+1) {
    clear: none;
  }

  /* line 63, ../sass/foundation/components/_block-grid.scss */
  .small-block-grid-5 > li:nth-of-type(5n+1) {
    clear: none;
  }

  /* line 63, ../sass/foundation/components/_block-grid.scss */
  .small-block-grid-6 > li:nth-of-type(6n+1) {
    clear: none;
  }

  /* line 63, ../sass/foundation/components/_block-grid.scss */
  .small-block-grid-7 > li:nth-of-type(7n+1) {
    clear: none;
  }

  /* line 63, ../sass/foundation/components/_block-grid.scss */
  .small-block-grid-8 > li:nth-of-type(8n+1) {
    clear: none;
  }

  /* line 63, ../sass/foundation/components/_block-grid.scss */
  .small-block-grid-9 > li:nth-of-type(9n+1) {
    clear: none;
  }

  /* line 63, ../sass/foundation/components/_block-grid.scss */
  .small-block-grid-10 > li:nth-of-type(10n+1) {
    clear: none;
  }

  /* line 63, ../sass/foundation/components/_block-grid.scss */
  .small-block-grid-11 > li:nth-of-type(11n+1) {
    clear: none;
  }

  /* line 63, ../sass/foundation/components/_block-grid.scss */
  .small-block-grid-12 > li:nth-of-type(12n+1) {
    clear: none;
  }

  /* line 36, ../sass/foundation/components/_block-grid.scss */
  .large-block-grid-1 > li {
    width: 100%;
    padding: 0 0.625em 1.25em;
  }
  /* line 40, ../sass/foundation/components/_block-grid.scss */
  .large-block-grid-1 > li:nth-of-type(n) {
    clear: none;
  }
  /* line 41, ../sass/foundation/components/_block-grid.scss */
  .large-block-grid-1 > li:nth-of-type(1n+1) {
    clear: both;
  }

  /* line 36, ../sass/foundation/components/_block-grid.scss */
  .large-block-grid-2 > li {
    width: 50%;
    padding: 0 0.625em 1.25em;
  }
  /* line 40, ../sass/foundation/components/_block-grid.scss */
  .large-block-grid-2 > li:nth-of-type(n) {
    clear: none;
  }
  /* line 41, ../sass/foundation/components/_block-grid.scss */
  .large-block-grid-2 > li:nth-of-type(2n+1) {
    clear: both;
  }

  /* line 36, ../sass/foundation/components/_block-grid.scss */
  .large-block-grid-3 > li {
    width: 33.33333%;
    padding: 0 0.625em 1.25em;
  }
  /* line 40, ../sass/foundation/components/_block-grid.scss */
  .large-block-grid-3 > li:nth-of-type(n) {
    clear: none;
  }
  /* line 41, ../sass/foundation/components/_block-grid.scss */
  .large-block-grid-3 > li:nth-of-type(3n+1) {
    clear: both;
  }

  /* line 36, ../sass/foundation/components/_block-grid.scss */
  .large-block-grid-4 > li {
    width: 25%;
    padding: 0 0.625em 1.25em;
  }
  /* line 40, ../sass/foundation/components/_block-grid.scss */
  .large-block-grid-4 > li:nth-of-type(n) {
    clear: none;
  }
  /* line 41, ../sass/foundation/components/_block-grid.scss */
  .large-block-grid-4 > li:nth-of-type(4n+1) {
    clear: both;
  }

  /* line 36, ../sass/foundation/components/_block-grid.scss */
  .large-block-grid-5 > li {
    width: 20%;
    padding: 0 0.625em 1.25em;
  }
  /* line 40, ../sass/foundation/components/_block-grid.scss */
  .large-block-grid-5 > li:nth-of-type(n) {
    clear: none;
  }
  /* line 41, ../sass/foundation/components/_block-grid.scss */
  .large-block-grid-5 > li:nth-of-type(5n+1) {
    clear: both;
  }

  /* line 36, ../sass/foundation/components/_block-grid.scss */
  .large-block-grid-6 > li {
    width: 16.66667%;
    padding: 0 0.625em 1.25em;
  }
  /* line 40, ../sass/foundation/components/_block-grid.scss */
  .large-block-grid-6 > li:nth-of-type(n) {
    clear: none;
  }
  /* line 41, ../sass/foundation/components/_block-grid.scss */
  .large-block-grid-6 > li:nth-of-type(6n+1) {
    clear: both;
  }

  /* line 36, ../sass/foundation/components/_block-grid.scss */
  .large-block-grid-7 > li {
    width: 14.28571%;
    padding: 0 0.625em 1.25em;
  }
  /* line 40, ../sass/foundation/components/_block-grid.scss */
  .large-block-grid-7 > li:nth-of-type(n) {
    clear: none;
  }
  /* line 41, ../sass/foundation/components/_block-grid.scss */
  .large-block-grid-7 > li:nth-of-type(7n+1) {
    clear: both;
  }

  /* line 36, ../sass/foundation/components/_block-grid.scss */
  .large-block-grid-8 > li {
    width: 12.5%;
    padding: 0 0.625em 1.25em;
  }
  /* line 40, ../sass/foundation/components/_block-grid.scss */
  .large-block-grid-8 > li:nth-of-type(n) {
    clear: none;
  }
  /* line 41, ../sass/foundation/components/_block-grid.scss */
  .large-block-grid-8 > li:nth-of-type(8n+1) {
    clear: both;
  }

  /* line 36, ../sass/foundation/components/_block-grid.scss */
  .large-block-grid-9 > li {
    width: 11.11111%;
    padding: 0 0.625em 1.25em;
  }
  /* line 40, ../sass/foundation/components/_block-grid.scss */
  .large-block-grid-9 > li:nth-of-type(n) {
    clear: none;
  }
  /* line 41, ../sass/foundation/components/_block-grid.scss */
  .large-block-grid-9 > li:nth-of-type(9n+1) {
    clear: both;
  }

  /* line 36, ../sass/foundation/components/_block-grid.scss */
  .large-block-grid-10 > li {
    width: 10%;
    padding: 0 0.625em 1.25em;
  }
  /* line 40, ../sass/foundation/components/_block-grid.scss */
  .large-block-grid-10 > li:nth-of-type(n) {
    clear: none;
  }
  /* line 41, ../sass/foundation/components/_block-grid.scss */
  .large-block-grid-10 > li:nth-of-type(10n+1) {
    clear: both;
  }

  /* line 36, ../sass/foundation/components/_block-grid.scss */
  .large-block-grid-11 > li {
    width: 9.09091%;
    padding: 0 0.625em 1.25em;
  }
  /* line 40, ../sass/foundation/components/_block-grid.scss */
  .large-block-grid-11 > li:nth-of-type(n) {
    clear: none;
  }
  /* line 41, ../sass/foundation/components/_block-grid.scss */
  .large-block-grid-11 > li:nth-of-type(11n+1) {
    clear: both;
  }

  /* line 36, ../sass/foundation/components/_block-grid.scss */
  .large-block-grid-12 > li {
    width: 8.33333%;
    padding: 0 0.625em 1.25em;
  }
  /* line 40, ../sass/foundation/components/_block-grid.scss */
  .large-block-grid-12 > li:nth-of-type(n) {
    clear: none;
  }
  /* line 41, ../sass/foundation/components/_block-grid.scss */
  .large-block-grid-12 > li:nth-of-type(12n+1) {
    clear: both;
  }
}
/* line 110, ../sass/foundation/components/_type.scss */
p.lead {
  font-size: 1.21875em;
  line-height: 1.6;
}

/* line 115, ../sass/foundation/components/_type.scss */
.subheader {
  line-height: 1.4;
  color: #b3b3b3;
  font-weight: 300;
  margin-top: 0.2em;
  margin-bottom: 0.5em;
}

/* Typography resets */
/* line 144, ../sass/foundation/components/_type.scss */
div,
dl,
dt,
dd,
ul,
ol,
li,
h1,
h2,
h3,
h4,
h5,
h6,
pre,
form,
p,
blockquote,
th,
td {
  margin: 0;
  padding: 0;
  direction: ltr;
}

/* Default Link Styles */
/* line 151, ../sass/foundation/components/_type.scss */
a {
  color: #676278;
  text-decoration: none;
  line-height: inherit;
  font-weight: bold;
}
/* line 158, ../sass/foundation/components/_type.scss */
a:hover, a:focus {
  color: #739cb9;
}
/* line 160, ../sass/foundation/components/_type.scss */
a img {
  border: none;
}

/* Default paragraph styles */
/* line 164, ../sass/foundation/components/_type.scss */
p {
  font-family: inherit;
  font-weight: normal;
  font-size: 1em;
  line-height: 1.6em;
  margin-bottom: 1.25em;
  text-rendering: optimizeLegibility;
}
/* line 174, ../sass/foundation/components/_type.scss */
p aside {
  font-size: 0.875em;
  line-height: 1.35;
  font-style: italic;
}

/* Default header styles */
/* line 182, ../sass/foundation/components/_type.scss */
h1, h2, h3 {
  font-family: 'Segoe UI Light', 'Segoe Light', 'Segoe UI', 'Helvetica Neue', Helvetica, Arial, sans-serif;
  font-weight: 100;
  font-style: normal;
  color: #666666;
  text-rendering: optimizeLegibility;
  margin-top: 0.2em;
  margin-bottom: 0.5em;
  line-height: 1.2125em;
}
/* line 192, ../sass/foundation/components/_type.scss */
h1 small, h2 small, h3 small {
  font-size: 70%;
  color: #999999;
  line-height: 0;
}

/* line 198, ../sass/foundation/components/_type.scss */
h4, h5, h6 {
  font-family: "Segoe UI", Segoe, "Helvetica Neue", Helvetica, Arial, sans-serif;
  font-weight: lighter;
  font-style: normal;
  color: #666666;
  text-rendering: optimizeLegibility;
  margin-top: 0.2em;
  margin-bottom: 0.5em;
  line-height: 1.2125em;
}
/* line 208, ../sass/foundation/components/_type.scss */
h4 small, h5 small, h6 small {
  font-size: 70%;
  color: #999999;
  line-height: 0;
}

/* line 215, ../sass/foundation/components/_type.scss */
h1 {
  font-size: 2.125em;
}

/* line 216, ../sass/foundation/components/_type.scss */
h2 {
  font-size: 1.6875em;
}

/* line 217, ../sass/foundation/components/_type.scss */
h3 {
  font-size: 1.375em;
}

/* line 218, ../sass/foundation/components/_type.scss */
h4 {
  font-size: 1.125em;
}

/* line 219, ../sass/foundation/components/_type.scss */
h5 {
  font-size: 1.125em;
}

/* line 220, ../sass/foundation/components/_type.scss */
h6 {
  font-size: 1em;
}

/* line 224, ../sass/foundation/components/_type.scss */
hr {
  border: solid #dddddd;
  border-width: 1px 0 0;
  clear: both;
  margin: 1.25em 0 1.1875em;
  height: 0;
}

/* Helpful Typography Defaults */
/* line 234, ../sass/foundation/components/_type.scss */
em,
i {
  font-style: italic;
  line-height: inherit;
}

/* line 240, ../sass/foundation/components/_type.scss */
strong,
b {
  font-weight: bold;
  line-height: inherit;
}

/* line 245, ../sass/foundation/components/_type.scss */
small {
  font-size: 70%;
  line-height: inherit;
}

/* line 250, ../sass/foundation/components/_type.scss */
code {
  font-family: Consolas, "Liberation Mono", Courier, monospace;
  font-weight: bold;
  color: #7f0a0c;
}

/* Lists */
/* line 259, ../sass/foundation/components/_type.scss */
ul,
ol,
dl {
  font-size: 1em;
  line-height: 1.6em;
  margin-bottom: 1.25em;
  list-style-position: outside;
  font-family: inherit;
}

/* line 267, ../sass/foundation/components/_type.scss */
ul, ol {
  margin-left: 0;
}

/* Unordered Lists */
/* line 275, ../sass/foundation/components/_type.scss */
ul li ul,
ul li ol {
  margin-left: 1.25em;
  margin-bottom: 0;
  font-size: 1em;
  /* Override nested font-size change */
}
/* line 284, ../sass/foundation/components/_type.scss */
ul.square li ul, ul.circle li ul, ul.disc li ul {
  list-style: inherit;
}
/* line 287, ../sass/foundation/components/_type.scss */
ul.square {
  list-style-type: square;
}
/* line 288, ../sass/foundation/components/_type.scss */
ul.circle {
  list-style-type: circle;
}
/* line 289, ../sass/foundation/components/_type.scss */
ul.disc {
  list-style-type: disc;
}
/* line 290, ../sass/foundation/components/_type.scss */
ul.no-bullet {
  list-style: none;
}

/* Ordered Lists */
/* line 297, ../sass/foundation/components/_type.scss */
ol li ul,
ol li ol {
  margin-left: 1.25em;
  margin-bottom: 0;
}

/* Definition Lists */
/* line 306, ../sass/foundation/components/_type.scss */
dl dt {
  margin-bottom: 0.3em;
  font-weight: bold;
}
/* line 310, ../sass/foundation/components/_type.scss */
dl dd {
  margin-bottom: 0.75em;
}

/* Abbreviations */
/* line 315, ../sass/foundation/components/_type.scss */
abbr,
acronym {
  text-transform: uppercase;
  font-size: 90%;
  color: #666666;
  border-bottom: 1px dotted #dddddd;
  cursor: help;
}

/* line 322, ../sass/foundation/components/_type.scss */
abbr {
  text-transform: none;
}

/* Blockquotes */
/* line 327, ../sass/foundation/components/_type.scss */
blockquote {
  margin: 0 0 1.25em;
  padding: 0.5625em 1.25em 0 1.1875em;
  border-left: 1px solid #dddddd;
}
/* line 332, ../sass/foundation/components/_type.scss */
blockquote cite {
  display: block;
  font-size: 0.8125em;
  color: #999999;
}
/* line 336, ../sass/foundation/components/_type.scss */
blockquote cite:before {
  content: "\2014 \0020";
}
/* line 341, ../sass/foundation/components/_type.scss */
blockquote cite a,
blockquote cite a:visited {
  color: #999999;
}

/* line 347, ../sass/foundation/components/_type.scss */
blockquote,
blockquote p {
  line-height: 1.6em;
  color: #b3b3b3;
}

/* Microformats */
/* line 353, ../sass/foundation/components/_type.scss */
.vcard {
  display: inline-block;
  margin: 0 0 1.25em 0;
  border: 1px solid #dddddd;
  padding: 0.625em 0.75em;
}
/* line 359, ../sass/foundation/components/_type.scss */
.vcard li {
  margin: 0;
  display: block;
}
/* line 363, ../sass/foundation/components/_type.scss */
.vcard .fn {
  font-weight: bold;
  font-size: 0.9375em;
}

/* line 370, ../sass/foundation/components/_type.scss */
.vevent .summary {
  font-weight: bold;
}
/* line 372, ../sass/foundation/components/_type.scss */
.vevent abbr {
  cursor: default;
  text-decoration: none;
  font-weight: bold;
  border: none;
  padding: 0 0.0625em;
}

@media only screen and (min-width: 768px) {
  /* line 383, ../sass/foundation/components/_type.scss */
  h1, h2, h3, h4, h5, h6 {
    line-height: 1.4em;
  }

  /* line 384, ../sass/foundation/components/_type.scss */
  h1 {
    font-size: 2.75em;
  }

  /* line 385, ../sass/foundation/components/_type.scss */
  h2 {
    font-size: 2.3125em;
  }

  /* line 386, ../sass/foundation/components/_type.scss */
  h3 {
    font-size: 1.6875em;
  }

  /* line 387, ../sass/foundation/components/_type.scss */
  h4 {
    font-size: 1.4375em;
  }
}
/*
 * Print styles.
 *
 * Inlined to avoid required HTTP connection: www.phpied.com/delay-loading-your-print-css/
 * Credit to Paul Irish and HTML5 Boilerplate (html5boilerplate.com)
*/
/* line 398, ../sass/foundation/components/_type.scss */
.print-only {
  display: none !important;
}

@media print {
  /* line 400, ../sass/foundation/components/_type.scss */
  * {
    background: transparent !important;
    color: #000 !important;
    /* Black prints faster: h5bp.com/s */
    box-shadow: none !important;
    text-shadow: none !important;
  }

  /* line 408, ../sass/foundation/components/_type.scss */
  a,
  a:visited {
    text-decoration: underline;
  }

  /* line 409, ../sass/foundation/components/_type.scss */
  a[href]:after {
    content: " (" attr(href) ")";
  }

  /* line 411, ../sass/foundation/components/_type.scss */
  abbr[title]:after {
    content: " (" attr(title) ")";
  }

  /* line 416, ../sass/foundation/components/_type.scss */
  .ir a:after,
  a[href^="javascript:"]:after,
  a[href^="#"]:after {
    content: "";
  }

  /* line 419, ../sass/foundation/components/_type.scss */
  pre,
  blockquote {
    border: 1px solid #999;
    page-break-inside: avoid;
  }

  /* line 424, ../sass/foundation/components/_type.scss */
  thead {
    display: table-header-group;
    /* h5bp.com/t */
  }

  /* line 427, ../sass/foundation/components/_type.scss */
  tr,
  img {
    page-break-inside: avoid;
  }

  /* line 429, ../sass/foundation/components/_type.scss */
  img {
    max-width: 100% !important;
  }

  @page {
    margin: 0.5cm;
}

  /* line 435, ../sass/foundation/components/_type.scss */
  p,
  h2,
  h3 {
    orphans: 3;
    widows: 3;
  }

  /* line 441, ../sass/foundation/components/_type.scss */
  h2,
  h3 {
    page-break-after: avoid;
  }

  /* line 443, ../sass/foundation/components/_type.scss */
  .hide-on-print {
    display: none !important;
  }

  /* line 444, ../sass/foundation/components/_type.scss */
  .print-only {
    display: block !important;
  }

  /* line 445, ../sass/foundation/components/_type.scss */
  .hide-for-print {
    display: none !important;
  }

  /* line 446, ../sass/foundation/components/_type.scss */
  .show-for-print {
    display: inherit !important;
  }
}
/* line 172, ../sass/foundation/components/_buttons.scss */
button, .button {
  border-style: solid;
  border-width: 1px;
  cursor: pointer;
  font-family: inherit;
  font-weight: bold;
  line-height: 1;
  margin: 0 0 1.25em;
  position: relative;
  text-decoration: none;
  text-align: center;
  display: inline-block;
  padding-top: 0.75em;
  padding-right: 1.5em;
  padding-bottom: 0.8125em;
  padding-left: 1.5em;
  font-size: 1em;
  background-color: #676278;
  border-color: #4f4b5c;
  color: white;
}
/* line 123, ../sass/foundation/components/_buttons.scss */
button:hover, button:focus, .button:hover, .button:focus {
  background-color: #807a93;
}
/* line 134, ../sass/foundation/components/_buttons.scss */
button:hover, button:focus, .button:hover, .button:focus {
  color: white;
}
/* line 177, ../sass/foundation/components/_buttons.scss */
button.secondary, .button.secondary {
  background-color: #e9e9e9;
  border-color: #d0d0d0;
  color: #777777;
}
/* line 123, ../sass/foundation/components/_buttons.scss */
button.secondary:hover, button.secondary:focus, .button.secondary:hover, .button.secondary:focus {
  background-color: white;
}
/* line 129, ../sass/foundation/components/_buttons.scss */
button.secondary:hover, button.secondary:focus, .button.secondary:hover, .button.secondary:focus {
  color: #777777;
}
/* line 178, ../sass/foundation/components/_buttons.scss */
button.success, .button.success {
  background-color: #739cb9;
  border-color: #5384a6;
  color: white;
}
/* line 123, ../sass/foundation/components/_buttons.scss */
button.success:hover, button.success:focus, .button.success:hover, .button.success:focus {
  background-color: #95b4ca;
}
/* line 134, ../sass/foundation/components/_buttons.scss */
button.success:hover, button.success:focus, .button.success:hover, .button.success:focus {
  color: white;
}
/* line 179, ../sass/foundation/components/_buttons.scss */
button.alert, .button.alert {
  background-color: #c60f13;
  border-color: #970b0e;
  color: white;
}
/* line 123, ../sass/foundation/components/_buttons.scss */
button.alert:hover, button.alert:focus, .button.alert:hover, .button.alert:focus {
  background-color: #ee1a1f;
}
/* line 134, ../sass/foundation/components/_buttons.scss */
button.alert:hover, button.alert:focus, .button.alert:hover, .button.alert:focus {
  color: white;
}
/* line 181, ../sass/foundation/components/_buttons.scss */
button.large, .button.large {
  padding-top: 1em;
  padding-right: 2em;
  padding-bottom: 1.0625em;
  padding-left: 2em;
  font-size: 1.25em;
}
/* line 182, ../sass/foundation/components/_buttons.scss */
button.small, .button.small {
  padding-top: 0.5625em;
  padding-right: 1.125em;
  padding-bottom: 0.625em;
  padding-left: 1.125em;
  font-size: 0.8125em;
}
/* line 183, ../sass/foundation/components/_buttons.scss */
button.tiny, .button.tiny {
  padding-top: 0.4375em;
  padding-right: 0.875em;
  padding-bottom: 0.5em;
  padding-left: 0.875em;
  font-size: 0.6875em;
}
/* line 184, ../sass/foundation/components/_buttons.scss */
button.expand, .button.expand {
  padding-right: 0px;
  padding-left: 0px;
  width: 100%;
}
/* line 186, ../sass/foundation/components/_buttons.scss */
button.left-align, .button.left-align {
  text-align: left;
  text-indent: 0.75em;
}
/* line 187, ../sass/foundation/components/_buttons.scss */
button.right-align, .button.right-align {
  text-align: right;
  padding-right: 0.75em;
}
/* line 189, ../sass/foundation/components/_buttons.scss */
button.disabled, button[disabled], .button.disabled, .button[disabled] {
  background-color: #739cb9;
  border-color: #5384a6;
  color: white;
  cursor: default;
  opacity: 0.6;
  -webkit-box-shadow: none;
  box-shadow: none;
}
/* line 123, ../sass/foundation/components/_buttons.scss */
button.disabled:hover, button.disabled:focus, button[disabled]:hover, button[disabled]:focus, .button.disabled:hover, .button.disabled:focus, .button[disabled]:hover, .button[disabled]:focus {
  background-color: #95b4ca;
}
/* line 134, ../sass/foundation/components/_buttons.scss */
button.disabled:hover, button.disabled:focus, button[disabled]:hover, button[disabled]:focus, .button.disabled:hover, .button.disabled:focus, .button[disabled]:hover, .button[disabled]:focus {
  color: white;
}
/* line 147, ../sass/foundation/components/_buttons.scss */
button.disabled:hover, button.disabled:focus, button[disabled]:hover, button[disabled]:focus, .button.disabled:hover, .button.disabled:focus, .button[disabled]:hover, .button[disabled]:focus {
  background-color: #739cb9;
}
/* line 190, ../sass/foundation/components/_buttons.scss */
button.disabled.secondary, button[disabled].secondary, .button.disabled.secondary, .button[disabled].secondary {
  background-color: #e9e9e9;
  border-color: #d0d0d0;
  color: #777777;
  cursor: default;
  opacity: 0.6;
  -webkit-box-shadow: none;
  box-shadow: none;
}
/* line 123, ../sass/foundation/components/_buttons.scss */
button.disabled.secondary:hover, button.disabled.secondary:focus, button[disabled].secondary:hover, button[disabled].secondary:focus, .button.disabled.secondary:hover, .button.disabled.secondary:focus, .button[disabled].secondary:hover, .button[disabled].secondary:focus {
  background-color: white;
}
/* line 129, ../sass/foundation/components/_buttons.scss */
button.disabled.secondary:hover, button.disabled.secondary:focus, button[disabled].secondary:hover, button[disabled].secondary:focus, .button.disabled.secondary:hover, .button.disabled.secondary:focus, .button[disabled].secondary:hover, .button[disabled].secondary:focus {
  color: #777777;
}
/* line 147, ../sass/foundation/components/_buttons.scss */
button.disabled.secondary:hover, button.disabled.secondary:focus, button[disabled].secondary:hover, button[disabled].secondary:focus, .button.disabled.secondary:hover, .button.disabled.secondary:focus, .button[disabled].secondary:hover, .button[disabled].secondary:focus {
  background-color: #e9e9e9;
}
/* line 191, ../sass/foundation/components/_buttons.scss */
button.disabled.success, button[disabled].success, .button.disabled.success, .button[disabled].success {
  background-color: #739cb9;
  border-color: #5384a6;
  color: white;
  cursor: default;
  opacity: 0.6;
  -webkit-box-shadow: none;
  box-shadow: none;
}
/* line 123, ../sass/foundation/components/_buttons.scss */
button.disabled.success:hover, button.disabled.success:focus, button[disabled].success:hover, button[disabled].success:focus, .button.disabled.success:hover, .button.disabled.success:focus, .button[disabled].success:hover, .button[disabled].success:focus {
  background-color: #95b4ca;
}
/* line 134, ../sass/foundation/components/_buttons.scss */
button.disabled.success:hover, button.disabled.success:focus, button[disabled].success:hover, button[disabled].success:focus, .button.disabled.success:hover, .button.disabled.success:focus, .button[disabled].success:hover, .button[disabled].success:focus {
  color: white;
}
/* line 147, ../sass/foundation/components/_buttons.scss */
button.disabled.success:hover, button.disabled.success:focus, button[disabled].success:hover, button[disabled].success:focus, .button.disabled.success:hover, .button.disabled.success:focus, .button[disabled].success:hover, .button[disabled].success:focus {
  background-color: #739cb9;
}
/* line 192, ../sass/foundation/components/_buttons.scss */
button.disabled.alert, button[disabled].alert, .button.disabled.alert, .button[disabled].alert {
  background-color: #c60f13;
  border-color: #970b0e;
  color: white;
  cursor: default;
  opacity: 0.6;
  -webkit-box-shadow: none;
  box-shadow: none;
}
/* line 123, ../sass/foundation/components/_buttons.scss */
button.disabled.alert:hover, button.disabled.alert:focus, button[disabled].alert:hover, button[disabled].alert:focus, .button.disabled.alert:hover, .button.disabled.alert:focus, .button[disabled].alert:hover, .button[disabled].alert:focus {
  background-color: #ee1a1f;
}
/* line 134, ../sass/foundation/components/_buttons.scss */
button.disabled.alert:hover, button.disabled.alert:focus, button[disabled].alert:hover, button[disabled].alert:focus, .button.disabled.alert:hover, .button.disabled.alert:focus, .button[disabled].alert:hover, .button[disabled].alert:focus {
  color: white;
}
/* line 147, ../sass/foundation/components/_buttons.scss */
button.disabled.alert:hover, button.disabled.alert:focus, button[disabled].alert:hover, button[disabled].alert:focus, .button.disabled.alert:hover, .button.disabled.alert:focus, .button[disabled].alert:hover, .button[disabled].alert:focus {
  background-color: #c60f13;
}

/* line 197, ../sass/foundation/components/_buttons.scss */
button, .button {
  padding-top: 0.8125em;
  padding-bottom: 0.75em;
  -webkit-appearance: none;
}
/* line 199, ../sass/foundation/components/_buttons.scss */
button.tiny, .button.tiny {
  padding-top: 0.5em;
  padding-bottom: 0.4375em;
  -webkit-appearance: none;
}
/* line 200, ../sass/foundation/components/_buttons.scss */
button.small, .button.small {
  padding-top: 0.625em;
  padding-bottom: 0.5625em;
  -webkit-appearance: none;
}
/* line 201, ../sass/foundation/components/_buttons.scss */
button.large, .button.large {
  padding-top: 1.03125em;
  padding-bottom: 1.03125em;
  -webkit-appearance: none;
}

@media only screen {
  /* line 207, ../sass/foundation/components/_buttons.scss */
  button, .button {
    -webkit-box-shadow: 0 1px 0 rgba(255, 255, 255, 0.5) inset;
    box-shadow: 0 1px 0 rgba(255, 255, 255, 0.5) inset;
    -webkit-transition: background-color 300ms ease-out;
    -moz-transition: background-color 300ms ease-out;
    transition: background-color 300ms ease-out;
  }
  /* line 68, ../sass/foundation/components/_global.scss */
  button:active, .button:active {
    -webkit-box-shadow: 0 1px 0 rgba(0, 0, 0, 0.2) inset;
    box-shadow: 0 1px 0 rgba(0, 0, 0, 0.2) inset;
  }
  /* line 215, ../sass/foundation/components/_buttons.scss */
  button.radius, .button.radius {
    -webkit-border-radius: 3px;
    border-radius: 3px;
  }
  /* line 216, ../sass/foundation/components/_buttons.scss */
  button.round, .button.round {
    -webkit-border-radius: 1000px;
    border-radius: 1000px;
  }
}
@media only screen and (min-width: 768px) {
  /* line 224, ../sass/foundation/components/_buttons.scss */
  button, .button {
    display: inline-block;
  }
}
/* Standard Forms */
/* line 258, ../sass/foundation/components/_forms.scss */
form {
  margin: 0 0 1em;
}

/* Using forms within rows, we need to set some defaults */
/* line 67, ../sass/foundation/components/_forms.scss */
form .row .row {
  margin: 0 -0.5em;
}
/* line 70, ../sass/foundation/components/_forms.scss */
form .row .row .column,
form .row .row .columns {
  padding: 0 0.5em;
}
/* line 73, ../sass/foundation/components/_forms.scss */
form .row .row.collapse {
  margin: 0;
}
/* line 76, ../sass/foundation/components/_forms.scss */
form .row .row.collapse .column,
form .row .row.collapse .columns {
  padding: 0;
}
/* line 83, ../sass/foundation/components/_forms.scss */
form .row input.column,
form .row input.columns,
form .row textarea.column,
form .row textarea.columns {
  padding-left: 0.5em;
}

/* Label Styles */
/* line 264, ../sass/foundation/components/_forms.scss */
label {
  font-size: 0.875em;
  color: #4d4d4d;
  cursor: pointer;
  display: block;
  font-weight: 500;
  margin-bottom: 0.1875em;
  /* Styles for required inputs */
}
/* line 265, ../sass/foundation/components/_forms.scss */
label.right {
  float: none;
  text-align: right;
}
/* line 266, ../sass/foundation/components/_forms.scss */
label.inline {
  margin: 0 0 1em 0;
  padding: 0.625em 0;
}
/* line 268, ../sass/foundation/components/_forms.scss */
label small {
  text-transform: capitalize;
  color: #666666;
}

/* Attach elements to the beginning or end of an input */
/* line 276, ../sass/foundation/components/_forms.scss */
.prefix,
.postfix {
  display: block;
  position: relative;
  z-index: 2;
  text-align: center;
  width: 100%;
  padding-top: 0;
  padding-bottom: 0;
  border-style: solid;
  border-width: 1px;
  overflow: hidden;
  font-size: 0.875em;
  height: 2.3125em;
  line-height: 2.3125em;
}

/* Adjust padding, alignment and radius if pre/post element is a button */
/* line 279, ../sass/foundation/components/_forms.scss */
.postfix.button {
  padding-left: 0;
  padding-right: 0;
  padding-top: 0;
  padding-bottom: 0;
  text-align: center;
  line-height: 2.125em;
}

/* line 280, ../sass/foundation/components/_forms.scss */
.prefix.button {
  padding-left: 0;
  padding-right: 0;
  padding-top: 0;
  padding-bottom: 0;
  text-align: center;
  line-height: 2.125em;
}

/* line 282, ../sass/foundation/components/_forms.scss */
.prefix.button.radius {
  -webkit-border-radius: 0;
  border-radius: 0;
  -moz-border-radius-bottomleft: 3px;
  -moz-border-radius-topleft: 3px;
  -webkit-border-bottom-left-radius: 3px;
  -webkit-border-top-left-radius: 3px;
  border-bottom-left-radius: 3px;
  border-top-left-radius: 3px;
}

/* line 283, ../sass/foundation/components/_forms.scss */
.postfix.button.radius {
  -webkit-border-radius: 0;
  border-radius: 0;
  -moz-border-radius-topright: 3px;
  -moz-border-radius-bottomright: 3px;
  -webkit-border-top-right-radius: 3px;
  -webkit-border-bottom-right-radius: 3px;
  border-top-right-radius: 3px;
  border-bottom-right-radius: 3px;
}

/* line 284, ../sass/foundation/components/_forms.scss */
.prefix.button.round {
  -webkit-border-radius: 0;
  border-radius: 0;
  -moz-border-radius-bottomleft: 1000px;
  -moz-border-radius-topleft: 1000px;
  -webkit-border-bottom-left-radius: 1000px;
  -webkit-border-top-left-radius: 1000px;
  border-bottom-left-radius: 1000px;
  border-top-left-radius: 1000px;
}

/* line 285, ../sass/foundation/components/_forms.scss */
.postfix.button.round {
  -webkit-border-radius: 0;
  border-radius: 0;
  -moz-border-radius-topright: 1000px;
  -moz-border-radius-bottomright: 1000px;
  -webkit-border-top-right-radius: 1000px;
  -webkit-border-bottom-right-radius: 1000px;
  border-top-right-radius: 1000px;
  border-bottom-right-radius: 1000px;
}

/* Separate prefix and postfix styles when on span or label so buttons keep their own */
/* line 288, ../sass/foundation/components/_forms.scss */
span.prefix, label.prefix {
  background: #f2f2f2;
  border-color: #d9d9d9;
  border-right: none;
  color: #333333;
}
/* line 289, ../sass/foundation/components/_forms.scss */
span.prefix.radius, label.prefix.radius {
  -webkit-border-radius: 0;
  border-radius: 0;
  -moz-border-radius-bottomleft: 3px;
  -moz-border-radius-topleft: 3px;
  -webkit-border-bottom-left-radius: 3px;
  -webkit-border-top-left-radius: 3px;
  border-bottom-left-radius: 3px;
  border-top-left-radius: 3px;
}

/* line 291, ../sass/foundation/components/_forms.scss */
span.postfix, label.postfix {
  background: #f2f2f2;
  border-color: #cccccc;
  border-left: none;
  color: #333333;
}
/* line 292, ../sass/foundation/components/_forms.scss */
span.postfix.radius, label.postfix.radius {
  -webkit-border-radius: 0;
  border-radius: 0;
  -moz-border-radius-topright: 3px;
  -moz-border-radius-bottomright: 3px;
  -webkit-border-top-right-radius: 3px;
  -webkit-border-bottom-right-radius: 3px;
  border-top-right-radius: 3px;
  border-bottom-right-radius: 3px;
}

/* Input groups will automatically style first and last elements of the group */
/* line 298, ../sass/foundation/components/_forms.scss */
.input-group.radius > *:first-child, .input-group.radius > *:first-child * {
  -moz-border-radius-bottomleft: 3px;
  -moz-border-radius-topleft: 3px;
  -webkit-border-bottom-left-radius: 3px;
  -webkit-border-top-left-radius: 3px;
  border-bottom-left-radius: 3px;
  border-top-left-radius: 3px;
}
/* line 301, ../sass/foundation/components/_forms.scss */
.input-group.radius > *:last-child, .input-group.radius > *:last-child * {
  -moz-border-radius-topright: 3px;
  -moz-border-radius-bottomright: 3px;
  -webkit-border-top-right-radius: 3px;
  -webkit-border-bottom-right-radius: 3px;
  border-top-right-radius: 3px;
  border-bottom-right-radius: 3px;
}
/* line 306, ../sass/foundation/components/_forms.scss */
.input-group.round > *:first-child, .input-group.round > *:first-child * {
  -moz-border-radius-bottomleft: 1000px;
  -moz-border-radius-topleft: 1000px;
  -webkit-border-bottom-left-radius: 1000px;
  -webkit-border-top-left-radius: 1000px;
  border-bottom-left-radius: 1000px;
  border-top-left-radius: 1000px;
}
/* line 309, ../sass/foundation/components/_forms.scss */
.input-group.round > *:last-child, .input-group.round > *:last-child * {
  -moz-border-radius-topright: 1000px;
  -moz-border-radius-bottomright: 1000px;
  -webkit-border-top-right-radius: 1000px;
  -webkit-border-bottom-right-radius: 1000px;
  border-top-right-radius: 1000px;
  border-bottom-right-radius: 1000px;
}

/* We use this to get basic styling on all basic form elements */
/* line 329, ../sass/foundation/components/_forms.scss */
input[type="text"],
input[type="password"],
input[type="date"],
input[type="datetime"],
input[type="datetime-local"],
input[type="month"],
input[type="week"],
input[type="email"],
input[type="number"],
input[type="search"],
input[type="tel"],
input[type="time"],
input[type="url"],
textarea {
  background-color: white;
  font-family: inherit;
  border: 1px solid #cccccc;
  -webkit-box-shadow: inset 0 1px 2px rgba(0, 0, 0, 0.1);
  box-shadow: inset 0 1px 2px rgba(0, 0, 0, 0.1);
  color: rgba(0, 0, 0, 0.75);
  display: block;
  font-size: 0.875em;
  margin: 0 0 1em 0;
  padding: 0.5em;
  height: 2.3125em;
  width: 100%;
  -moz-box-sizing: border-box;
  -webkit-box-sizing: border-box;
  box-sizing: border-box;
  -webkit-transition: -webkit-box-shadow 0.45s, border-color 0.45s ease-in-out;
  -moz-transition: -moz-box-shadow 0.45s, border-color 0.45s ease-in-out;
  transition: box-shadow 0.45s, border-color 0.45s ease-in-out;
}
/* line 134, ../sass/foundation/components/_global.scss */
input[type="text"]:focus,
input[type="password"]:focus,
input[type="date"]:focus,
input[type="datetime"]:focus,
input[type="datetime-local"]:focus,
input[type="month"]:focus,
input[type="week"]:focus,
input[type="email"]:focus,
input[type="number"]:focus,
input[type="search"]:focus,
input[type="tel"]:focus,
input[type="time"]:focus,
input[type="url"]:focus,
textarea:focus {
  -webkit-box-shadow: 0 0 5px #999999;
  -moz-box-shadow: 0 0 5px #999999;
  box-shadow: 0 0 5px #999999;
  border-color: #999999;
}
/* line 107, ../sass/foundation/components/_forms.scss */
input[type="text"]:focus,
input[type="password"]:focus,
input[type="date"]:focus,
input[type="datetime"]:focus,
input[type="datetime-local"]:focus,
input[type="month"]:focus,
input[type="week"]:focus,
input[type="email"]:focus,
input[type="number"]:focus,
input[type="search"]:focus,
input[type="tel"]:focus,
input[type="time"]:focus,
input[type="url"]:focus,
textarea:focus {
  background: #fafafa;
  border-color: #999999;
  outline: none;
}
/* line 114, ../sass/foundation/components/_forms.scss */
input[type="text"][disabled],
input[type="password"][disabled],
input[type="date"][disabled],
input[type="datetime"][disabled],
input[type="datetime-local"][disabled],
input[type="month"][disabled],
input[type="week"][disabled],
input[type="email"][disabled],
input[type="number"][disabled],
input[type="search"][disabled],
input[type="tel"][disabled],
input[type="time"][disabled],
input[type="url"][disabled],
textarea[disabled] {
  background-color: #dddddd;
}

/* Adjust margin for form elements below */
/* line 340, ../sass/foundation/components/_forms.scss */
input[type="file"],
input[type="checkbox"],
input[type="radio"],
select {
  margin: 0 0 1em 0;
}

/* Normalize file input width */
/* line 345, ../sass/foundation/components/_forms.scss */
input[type="file"] {
  width: 100%;
}

/* We add basic fieldset styling */
/* line 350, ../sass/foundation/components/_forms.scss */
fieldset {
  border: solid 1px #dddddd;
  padding: 1.25em;
  margin: 1.125em 0;
}
/* line 215, ../sass/foundation/components/_forms.scss */
fieldset legend {
  font-weight: bold;
  background: white;
  padding: 0 0.1875em;
  margin: 0;
  margin-left: -0.1875em;
}

/* Error Handling */
/* line 356, ../sass/foundation/components/_forms.scss */
span.error, small.error {
  display: block;
  padding: 0.375em 0.25em;
  margin-top: 0;
  margin-bottom: 1em;
  font-size: 0.75em;
  font-weight: bold;
  background: #c60f13;
  color: white;
  display: none;
}

/* line 364, ../sass/foundation/components/_forms.scss */
.error input,
.error textarea,
.error select {
  border-color: #c60f13;
  background-color: rgba(198, 15, 19, 0.1);
  margin-bottom: 0;
}
/* line 230, ../sass/foundation/components/_forms.scss */
.error input:focus,
.error textarea:focus,
.error select:focus {
  background: #fafafa;
  border-color: #999999;
}
/* line 370, ../sass/foundation/components/_forms.scss */
.error label,
.error label.error {
  color: #c60f13;
}
/* line 374, ../sass/foundation/components/_forms.scss */
.error small.error {
  display: block;
  padding: 0.375em 0.25em;
  margin-top: 0;
  margin-bottom: 1em;
  font-size: 0.75em;
  font-weight: bold;
  background: #c60f13;
  color: white;
}
/* line 378, ../sass/foundation/components/_forms.scss */
.error span.error-message {
  display: block;
}

/* line 384, ../sass/foundation/components/_forms.scss */
input.error,
textarea.error {
  border-color: #c60f13;
  background-color: rgba(198, 15, 19, 0.1);
}
/* line 230, ../sass/foundation/components/_forms.scss */
input.error:focus,
textarea.error:focus {
  background: #fafafa;
  border-color: #999999;
}

/* line 388, ../sass/foundation/components/_forms.scss */
.error select {
  border-color: #c60f13;
  background-color: rgba(198, 15, 19, 0.1);
}
/* line 230, ../sass/foundation/components/_forms.scss */
.error select:focus {
  background: #fafafa;
  border-color: #999999;
}

/* line 392, ../sass/foundation/components/_forms.scss */
label.error {
  color: #c60f13;
}

/* Button Groups */
/* line 72, ../sass/foundation/components/_button-groups.scss */
.button-group {
  list-style: none;
  margin: 0;
  *zoom: 1;
}
/* line 121, ../sass/foundation/components/_global.scss */
.button-group:before, .button-group:after {
  content: " ";
  display: table;
}
/* line 122, ../sass/foundation/components/_global.scss */
.button-group:after {
  clear: both;
}
/* line 74, ../sass/foundation/components/_button-groups.scss */
.button-group > * {
  margin: 0 0 0 -1px;
  float: left;
}
/* line 35, ../sass/foundation/components/_button-groups.scss */
.button-group > *:first-child {
  margin-left: 0;
}
/* line 53, ../sass/foundation/components/_button-groups.scss */
.button-group.radius > *:first-child, .button-group.radius > *:first-child > a, .button-group.radius > *:first-child > button, .button-group.radius > *:first-child > .button {
  -moz-border-radius-bottomleft: 3px;
  -moz-border-radius-topleft: 3px;
  -webkit-border-bottom-left-radius: 3px;
  -webkit-border-top-left-radius: 3px;
  border-bottom-left-radius: 3px;
  border-top-left-radius: 3px;
}
/* line 57, ../sass/foundation/components/_button-groups.scss */
.button-group.radius > *:last-child, .button-group.radius > *:last-child > a, .button-group.radius > *:last-child > button, .button-group.radius > *:last-child > .button {
  -moz-border-radius-topright: 3px;
  -moz-border-radius-bottomright: 3px;
  -webkit-border-top-right-radius: 3px;
  -webkit-border-bottom-right-radius: 3px;
  border-top-right-radius: 3px;
  border-bottom-right-radius: 3px;
}
/* line 53, ../sass/foundation/components/_button-groups.scss */
.button-group.round > *:first-child, .button-group.round > *:first-child > a, .button-group.round > *:first-child > button, .button-group.round > *:first-child > .button {
  -moz-border-radius-bottomleft: 1000px;
  -moz-border-radius-topleft: 1000px;
  -webkit-border-bottom-left-radius: 1000px;
  -webkit-border-top-left-radius: 1000px;
  border-bottom-left-radius: 1000px;
  border-top-left-radius: 1000px;
}
/* line 57, ../sass/foundation/components/_button-groups.scss */
.button-group.round > *:last-child, .button-group.round > *:last-child > a, .button-group.round > *:last-child > button, .button-group.round > *:last-child > .button {
  -moz-border-radius-topright: 1000px;
  -moz-border-radius-bottomright: 1000px;
  -webkit-border-top-right-radius: 1000px;
  -webkit-border-bottom-right-radius: 1000px;
  border-top-right-radius: 1000px;
  border-bottom-right-radius: 1000px;
}
/* line 80, ../sass/foundation/components/_button-groups.scss */
.button-group.even-2 li {
  width: 50%;
}
/* line 63, ../sass/foundation/components/_button-groups.scss */
.button-group.even-2 li button, .button-group.even-2 li .button {
  width: 100%;
}
/* line 80, ../sass/foundation/components/_button-groups.scss */
.button-group.even-3 li {
  width: 33.33333%;
}
/* line 63, ../sass/foundation/components/_button-groups.scss */
.button-group.even-3 li button, .button-group.even-3 li .button {
  width: 100%;
}
/* line 80, ../sass/foundation/components/_button-groups.scss */
.button-group.even-4 li {
  width: 25%;
}
/* line 63, ../sass/foundation/components/_button-groups.scss */
.button-group.even-4 li button, .button-group.even-4 li .button {
  width: 100%;
}
/* line 80, ../sass/foundation/components/_button-groups.scss */
.button-group.even-5 li {
  width: 20%;
}
/* line 63, ../sass/foundation/components/_button-groups.scss */
.button-group.even-5 li button, .button-group.even-5 li .button {
  width: 100%;
}
/* line 80, ../sass/foundation/components/_button-groups.scss */
.button-group.even-6 li {
  width: 16.66667%;
}
/* line 63, ../sass/foundation/components/_button-groups.scss */
.button-group.even-6 li button, .button-group.even-6 li .button {
  width: 100%;
}
/* line 80, ../sass/foundation/components/_button-groups.scss */
.button-group.even-7 li {
  width: 14.28571%;
}
/* line 63, ../sass/foundation/components/_button-groups.scss */
.button-group.even-7 li button, .button-group.even-7 li .button {
  width: 100%;
}
/* line 80, ../sass/foundation/components/_button-groups.scss */
.button-group.even-8 li {
  width: 12.5%;
}
/* line 63, ../sass/foundation/components/_button-groups.scss */
.button-group.even-8 li button, .button-group.even-8 li .button {
  width: 100%;
}

/* line 84, ../sass/foundation/components/_button-groups.scss */
.button-bar {
  *zoom: 1;
}
/* line 121, ../sass/foundation/components/_global.scss */
.button-bar:before, .button-bar:after {
  content: " ";
  display: table;
}
/* line 122, ../sass/foundation/components/_global.scss */
.button-bar:after {
  clear: both;
}
/* line 86, ../sass/foundation/components/_button-groups.scss */
.button-bar .button-group {
  float: left;
  margin-right: 0.625em;
}
/* line 23, ../sass/foundation/components/_button-groups.scss */
.button-bar .button-group div {
  overflow: hidden;
}

/* Dropdown Button */
/* line 108, ../sass/foundation/components/_dropdown-buttons.scss */
.dropdown.button {
  position: relative;
  padding-right: 3.1875em;
}
/* line 46, ../sass/foundation/components/_dropdown-buttons.scss */
.dropdown.button:before {
  position: absolute;
  content: "";
  width: 0;
  height: 0;
  display: block;
  border-style: solid;
  border-color: white transparent transparent transparent;
  top: 50%;
}
/* line 81, ../sass/foundation/components/_dropdown-buttons.scss */
.dropdown.button:before {
  border-width: 0.5625em;
  right: 1.5em;
  margin-top: -0.25em;
}
/* line 100, ../sass/foundation/components/_dropdown-buttons.scss */
.dropdown.button:before {
  border-color: white transparent transparent transparent;
}
/* line 109, ../sass/foundation/components/_dropdown-buttons.scss */
.dropdown.button.tiny {
  padding-right: 2.1875em;
}
/* line 61, ../sass/foundation/components/_dropdown-buttons.scss */
.dropdown.button.tiny:before {
  border-width: 0.4375em;
  right: 0.875em;
  margin-top: -0.15625em;
}
/* line 100, ../sass/foundation/components/_dropdown-buttons.scss */
.dropdown.button.tiny:before {
  border-color: white transparent transparent transparent;
}
/* line 110, ../sass/foundation/components/_dropdown-buttons.scss */
.dropdown.button.small {
  padding-right: 2.8125em;
}
/* line 71, ../sass/foundation/components/_dropdown-buttons.scss */
.dropdown.button.small:before {
  border-width: 0.5625em;
  right: 1.125em;
  margin-top: -0.21875em;
}
/* line 100, ../sass/foundation/components/_dropdown-buttons.scss */
.dropdown.button.small:before {
  border-color: white transparent transparent transparent;
}
/* line 111, ../sass/foundation/components/_dropdown-buttons.scss */
.dropdown.button.large {
  padding-right: 4em;
}
/* line 91, ../sass/foundation/components/_dropdown-buttons.scss */
.dropdown.button.large:before {
  border-width: 0.625em;
  right: 1.75em;
  margin-top: -0.3125em;
}
/* line 100, ../sass/foundation/components/_dropdown-buttons.scss */
.dropdown.button.large:before {
  border-color: white transparent transparent transparent;
}
/* line 112, ../sass/foundation/components/_dropdown-buttons.scss */
.dropdown.button.secondary:before {
  border-color: #333333 transparent transparent transparent;
}

/* Split Buttons */
/* line 150, ../sass/foundation/components/_split-buttons.scss */
.split.button {
  position: relative;
  padding-right: 4.8em;
}
/* line 53, ../sass/foundation/components/_split-buttons.scss */
.split.button span {
  display: block;
  height: 100%;
  position: absolute;
  right: 0;
  top: 0;
  border-left: solid 1px;
}
/* line 62, ../sass/foundation/components/_split-buttons.scss */
.split.button span:before {
  position: absolute;
  content: "";
  width: 0;
  height: 0;
  display: block;
  border-style: inset;
  left: 50%;
}
/* line 73, ../sass/foundation/components/_split-buttons.scss */
.split.button span:active {
  background-color: rgba(0, 0, 0, 0.1);
}
/* line 79, ../sass/foundation/components/_split-buttons.scss */
.split.button span {
  border-left-color: #4b7695;
}
/* line 116, ../sass/foundation/components/_split-buttons.scss */
.split.button span {
  width: 3em;
}
/* line 117, ../sass/foundation/components/_split-buttons.scss */
.split.button span:before {
  border-top-style: solid;
  border-width: 0.5625em;
  top: 1.125em;
  margin-left: -0.5625em;
}
/* line 142, ../sass/foundation/components/_split-buttons.scss */
.split.button span:before {
  border-color: white transparent transparent transparent;
}
/* line 79, ../sass/foundation/components/_split-buttons.scss */
.split.button.secondary span {
  border-left-color: #c3c3c3;
}
/* line 142, ../sass/foundation/components/_split-buttons.scss */
.split.button.secondary span:before {
  border-color: white transparent transparent transparent;
}
/* line 79, ../sass/foundation/components/_split-buttons.scss */
.split.button.alert span {
  border-left-color: #7f0a0c;
}
/* line 79, ../sass/foundation/components/_split-buttons.scss */
.split.button.success span {
  border-left-color: #4b7695;
}
/* line 156, ../sass/foundation/components/_split-buttons.scss */
.split.button.tiny {
  padding-right: 3.9375em;
}
/* line 88, ../sass/foundation/components/_split-buttons.scss */
.split.button.tiny span {
  width: 2.84375em;
}
/* line 89, ../sass/foundation/components/_split-buttons.scss */
.split.button.tiny span:before {
  border-top-style: solid;
  border-width: 0.4375em;
  top: 0.875em;
  margin-left: -0.3125em;
}
/* line 157, ../sass/foundation/components/_split-buttons.scss */
.split.button.small {
  padding-right: 3.9375em;
}
/* line 102, ../sass/foundation/components/_split-buttons.scss */
.split.button.small span {
  width: 2.8125em;
}
/* line 103, ../sass/foundation/components/_split-buttons.scss */
.split.button.small span:before {
  border-top-style: solid;
  border-width: 0.5625em;
  top: 0.84375em;
  margin-left: -0.5625em;
}
/* line 158, ../sass/foundation/components/_split-buttons.scss */
.split.button.large {
  padding-right: 6em;
}
/* line 130, ../sass/foundation/components/_split-buttons.scss */
.split.button.large span {
  width: 3.75em;
}
/* line 131, ../sass/foundation/components/_split-buttons.scss */
.split.button.large span:before {
  border-top-style: solid;
  border-width: 0.625em;
  top: 1.3125em;
  margin-left: -0.5625em;
}
/* line 159, ../sass/foundation/components/_split-buttons.scss */
.split.button.expand {
  padding-left: 2em;
}
/* line 142, ../sass/foundation/components/_split-buttons.scss */
.split.button.secondary span:before {
  border-color: #333333 transparent transparent transparent;
}
/* line 163, ../sass/foundation/components/_split-buttons.scss */
.split.button.radius span {
  -moz-border-radius-topright: 3px;
  -moz-border-radius-bottomright: 3px;
  -webkit-border-top-right-radius: 3px;
  -webkit-border-bottom-right-radius: 3px;
  border-top-right-radius: 3px;
  border-bottom-right-radius: 3px;
}
/* line 164, ../sass/foundation/components/_split-buttons.scss */
.split.button.round span {
  -moz-border-radius-topright: 1000px;
  -moz-border-radius-bottomright: 1000px;
  -webkit-border-top-right-radius: 1000px;
  -webkit-border-bottom-right-radius: 1000px;
  border-top-right-radius: 1000px;
  border-bottom-right-radius: 1000px;
}

/* Flex Video */
/* line 44, ../sass/foundation/components/_flex-video.scss */
.flex-video {
  position: relative;
  padding-top: 1.5625em;
  padding-bottom: 67.5%;
  height: 0;
  margin-bottom: 1em;
  overflow: hidden;
}
/* line 26, ../sass/foundation/components/_flex-video.scss */
.flex-video.widescreen {
  padding-bottom: 57.25%;
}
/* line 27, ../sass/foundation/components/_flex-video.scss */
.flex-video.vimeo {
  padding-top: 0;
}
/* line 32, ../sass/foundation/components/_flex-video.scss */
.flex-video iframe,
.flex-video object,
.flex-video embed,
.flex-video video {
  position: absolute;
  top: 0;
  left: 0;
  width: 100%;
  height: 100%;
}

/* Sections */
/* line 291, ../sass/foundation/components/_section.scss */
[data-section=''], [data-section='auto'], .section-container.auto,
[data-section='vertical-tabs'], .section-container.vertical-tabs,
[data-section='vertical-nav'], .section-container.vertical-nav,
[data-section='horizontal-nav'], .section-container.horizontal-nav,
[data-section='accordion'], .section-container.accordion {
  width: 100%;
  position: relative;
  display: block;
  margin-bottom: 1.25em;
}
/* line 55, ../sass/foundation/components/_section.scss */
[data-section=''][data-section-small-style], [data-section='auto'][data-section-small-style], .section-container.auto[data-section-small-style],
[data-section='vertical-tabs'][data-section-small-style], .section-container.vertical-tabs[data-section-small-style],
[data-section='vertical-nav'][data-section-small-style], .section-container.vertical-nav[data-section-small-style],
[data-section='horizontal-nav'][data-section-small-style], .section-container.horizontal-nav[data-section-small-style],
[data-section='accordion'][data-section-small-style], .section-container.accordion[data-section-small-style] {
  width: 100% !important;
}
/* line 58, ../sass/foundation/components/_section.scss */
[data-section=''][data-section-small-style] > [data-section-region], [data-section=''][data-section-small-style] > section, [data-section=''][data-section-small-style] > .section, [data-section='auto'][data-section-small-style] > [data-section-region], [data-section='auto'][data-section-small-style] > section, [data-section='auto'][data-section-small-style] > .section, .section-container.auto[data-section-small-style] > [data-section-region], .section-container.auto[data-section-small-style] > section, .section-container.auto[data-section-small-style] > .section,
[data-section='vertical-tabs'][data-section-small-style] > [data-section-region],
[data-section='vertical-tabs'][data-section-small-style] > section,
[data-section='vertical-tabs'][data-section-small-style] > .section, .section-container.vertical-tabs[data-section-small-style] > [data-section-region], .section-container.vertical-tabs[data-section-small-style] > section, .section-container.vertical-tabs[data-section-small-style] > .section,
[data-section='vertical-nav'][data-section-small-style] > [data-section-region],
[data-section='vertical-nav'][data-section-small-style] > section,
[data-section='vertical-nav'][data-section-small-style] > .section, .section-container.vertical-nav[data-section-small-style] > [data-section-region], .section-container.vertical-nav[data-section-small-style] > section, .section-container.vertical-nav[data-section-small-style] > .section,
[data-section='horizontal-nav'][data-section-small-style] > [data-section-region],
[data-section='horizontal-nav'][data-section-small-style] > section,
[data-section='horizontal-nav'][data-section-small-style] > .section, .section-container.horizontal-nav[data-section-small-style] > [data-section-region], .section-container.horizontal-nav[data-section-small-style] > section, .section-container.horizontal-nav[data-section-small-style] > .section,
[data-section='accordion'][data-section-small-style] > [data-section-region],
[data-section='accordion'][data-section-small-style] > section,
[data-section='accordion'][data-section-small-style] > .section, .section-container.accordion[data-section-small-style] > [data-section-region], .section-container.accordion[data-section-small-style] > section, .section-container.accordion[data-section-small-style] > .section {
  padding: 0 !important;
  margin: 0 !important;
}
/* line 61, ../sass/foundation/components/_section.scss */
[data-section=''][data-section-small-style] > [data-section-region] > [data-section-title], [data-section=''][data-section-small-style] > [data-section-region] > .title, [data-section=''][data-section-small-style] > section > [data-section-title], [data-section=''][data-section-small-style] > section > .title, [data-section=''][data-section-small-style] > .section > [data-section-title], [data-section=''][data-section-small-style] > .section > .title, [data-section='auto'][data-section-small-style] > [data-section-region] > [data-section-title], [data-section='auto'][data-section-small-style] > [data-section-region] > .title, [data-section='auto'][data-section-small-style] > section > [data-section-title], [data-section='auto'][data-section-small-style] > section > .title, [data-section='auto'][data-section-small-style] > .section > [data-section-title], [data-section='auto'][data-section-small-style] > .section > .title, .section-container.auto[data-section-small-style] > [data-section-region] > [data-section-title], .section-container.auto[data-section-small-style] > [data-section-region] > .title, .section-container.auto[data-section-small-style] > section > [data-section-title], .section-container.auto[data-section-small-style] > section > .title, .section-container.auto[data-section-small-style] > .section > [data-section-title], .section-container.auto[data-section-small-style] > .section > .title,
[data-section='vertical-tabs'][data-section-small-style] > [data-section-region] > [data-section-title],
[data-section='vertical-tabs'][data-section-small-style] > [data-section-region] > .title,
[data-section='vertical-tabs'][data-section-small-style] > section > [data-section-title],
[data-section='vertical-tabs'][data-section-small-style] > section > .title,
[data-section='vertical-tabs'][data-section-small-style] > .section > [data-section-title],
[data-section='vertical-tabs'][data-section-small-style] > .section > .title, .section-container.vertical-tabs[data-section-small-style] > [data-section-region] > [data-section-title], .section-container.vertical-tabs[data-section-small-style] > [data-section-region] > .title, .section-container.vertical-tabs[data-section-small-style] > section > [data-section-title], .section-container.vertical-tabs[data-section-small-style] > section > .title, .section-container.vertical-tabs[data-section-small-style] > .section > [data-section-title], .section-container.vertical-tabs[data-section-small-style] > .section > .title,
[data-section='vertical-nav'][data-section-small-style] > [data-section-region] > [data-section-title],
[data-section='vertical-nav'][data-section-small-style] > [data-section-region] > .title,
[data-section='vertical-nav'][data-section-small-style] > section > [data-section-title],
[data-section='vertical-nav'][data-section-small-style] > section > .title,
[data-section='vertical-nav'][data-section-small-style] > .section > [data-section-title],
[data-section='vertical-nav'][data-section-small-style] > .section > .title, .section-container.vertical-nav[data-section-small-style] > [data-section-region] > [data-section-title], .section-container.vertical-nav[data-section-small-style] > [data-section-region] > .title, .section-container.vertical-nav[data-section-small-style] > section > [data-section-title], .section-container.vertical-nav[data-section-small-style] > section > .title, .section-container.vertical-nav[data-section-small-style] > .section > [data-section-title], .section-container.vertical-nav[data-section-small-style] > .section > .title,
[data-section='horizontal-nav'][data-section-small-style] > [data-section-region] > [data-section-title],
[data-section='horizontal-nav'][data-section-small-style] > [data-section-region] > .title,
[data-section='horizontal-nav'][data-section-small-style] > section > [data-section-title],
[data-section='horizontal-nav'][data-section-small-style] > section > .title,
[data-section='horizontal-nav'][data-section-small-style] > .section > [data-section-title],
[data-section='horizontal-nav'][data-section-small-style] > .section > .title, .section-container.horizontal-nav[data-section-small-style] > [data-section-region] > [data-section-title], .section-container.horizontal-nav[data-section-small-style] > [data-section-region] > .title, .section-container.horizontal-nav[data-section-small-style] > section > [data-section-title], .section-container.horizontal-nav[data-section-small-style] > section > .title, .section-container.horizontal-nav[data-section-small-style] > .section > [data-section-title], .section-container.horizontal-nav[data-section-small-style] > .section > .title,
[data-section='accordion'][data-section-small-style] > [data-section-region] > [data-section-title],
[data-section='accordion'][data-section-small-style] > [data-section-region] > .title,
[data-section='accordion'][data-section-small-style] > section > [data-section-title],
[data-section='accordion'][data-section-small-style] > section > .title,
[data-section='accordion'][data-section-small-style] > .section > [data-section-title],
[data-section='accordion'][data-section-small-style] > .section > .title, .section-container.accordion[data-section-small-style] > [data-section-region] > [data-section-title], .section-container.accordion[data-section-small-style] > [data-section-region] > .title, .section-container.accordion[data-section-small-style] > section > [data-section-title], .section-container.accordion[data-section-small-style] > section > .title, .section-container.accordion[data-section-small-style] > .section > [data-section-title], .section-container.accordion[data-section-small-style] > .section > .title {
  width: 100% !important;
}
/* line 293, ../sass/foundation/components/_section.scss */
[data-section=''] > section, [data-section=''] > .section, [data-section=''] > [data-section-region], [data-section='auto'] > section, [data-section='auto'] > .section, [data-section='auto'] > [data-section-region], .section-container.auto > section, .section-container.auto > .section, .section-container.auto > [data-section-region],
[data-section='vertical-tabs'] > section,
[data-section='vertical-tabs'] > .section,
[data-section='vertical-tabs'] > [data-section-region], .section-container.vertical-tabs > section, .section-container.vertical-tabs > .section, .section-container.vertical-tabs > [data-section-region],
[data-section='vertical-nav'] > section,
[data-section='vertical-nav'] > .section,
[data-section='vertical-nav'] > [data-section-region], .section-container.vertical-nav > section, .section-container.vertical-nav > .section, .section-container.vertical-nav > [data-section-region],
[data-section='horizontal-nav'] > section,
[data-section='horizontal-nav'] > .section,
[data-section='horizontal-nav'] > [data-section-region], .section-container.horizontal-nav > section, .section-container.horizontal-nav > .section, .section-container.horizontal-nav > [data-section-region],
[data-section='accordion'] > section,
[data-section='accordion'] > .section,
[data-section='accordion'] > [data-section-region], .section-container.accordion > section, .section-container.accordion > .section, .section-container.accordion > [data-section-region] {
  margin: 0;
}
/* line 102, ../sass/foundation/components/_section.scss */
[data-section=''] > section > [data-section-title], [data-section=''] > section > .title, [data-section=''] > .section > [data-section-title], [data-section=''] > .section > .title, [data-section=''] > [data-section-region] > [data-section-title], [data-section=''] > [data-section-region] > .title, [data-section='auto'] > section > [data-section-title], [data-section='auto'] > section > .title, [data-section='auto'] > .section > [data-section-title], [data-section='auto'] > .section > .title, [data-section='auto'] > [data-section-region] > [data-section-title], [data-section='auto'] > [data-section-region] > .title, .section-container.auto > section > [data-section-title], .section-container.auto > section > .title, .section-container.auto > .section > [data-section-title], .section-container.auto > .section > .title, .section-container.auto > [data-section-region] > [data-section-title], .section-container.auto > [data-section-region] > .title,
[data-section='vertical-tabs'] > section > [data-section-title],
[data-section='vertical-tabs'] > section > .title,
[data-section='vertical-tabs'] > .section > [data-section-title],
[data-section='vertical-tabs'] > .section > .title,
[data-section='vertical-tabs'] > [data-section-region] > [data-section-title],
[data-section='vertical-tabs'] > [data-section-region] > .title, .section-container.vertical-tabs > section > [data-section-title], .section-container.vertical-tabs > section > .title, .section-container.vertical-tabs > .section > [data-section-title], .section-container.vertical-tabs > .section > .title, .section-container.vertical-tabs > [data-section-region] > [data-section-title], .section-container.vertical-tabs > [data-section-region] > .title,
[data-section='vertical-nav'] > section > [data-section-title],
[data-section='vertical-nav'] > section > .title,
[data-section='vertical-nav'] > .section > [data-section-title],
[data-section='vertical-nav'] > .section > .title,
[data-section='vertical-nav'] > [data-section-region] > [data-section-title],
[data-section='vertical-nav'] > [data-section-region] > .title, .section-container.vertical-nav > section > [data-section-title], .section-container.vertical-nav > section > .title, .section-container.vertical-nav > .section > [data-section-title], .section-container.vertical-nav > .section > .title, .section-container.vertical-nav > [data-section-region] > [data-section-title], .section-container.vertical-nav > [data-section-region] > .title,
[data-section='horizontal-nav'] > section > [data-section-title],
[data-section='horizontal-nav'] > section > .title,
[data-section='horizontal-nav'] > .section > [data-section-title],
[data-section='horizontal-nav'] > .section > .title,
[data-section='horizontal-nav'] > [data-section-region] > [data-section-title],
[data-section='horizontal-nav'] > [data-section-region] > .title, .section-container.horizontal-nav > section > [data-section-title], .section-container.horizontal-nav > section > .title, .section-container.horizontal-nav > .section > [data-section-title], .section-container.horizontal-nav > .section > .title, .section-container.horizontal-nav > [data-section-region] > [data-section-title], .section-container.horizontal-nav > [data-section-region] > .title,
[data-section='accordion'] > section > [data-section-title],
[data-section='accordion'] > section > .title,
[data-section='accordion'] > .section > [data-section-title],
[data-section='accordion'] > .section > .title,
[data-section='accordion'] > [data-section-region] > [data-section-title],
[data-section='accordion'] > [data-section-region] > .title, .section-container.accordion > section > [data-section-title], .section-container.accordion > section > .title, .section-container.accordion > .section > [data-section-title], .section-container.accordion > .section > .title, .section-container.accordion > [data-section-region] > [data-section-title], .section-container.accordion > [data-section-region] > .title {
  margin-bottom: 0;
}
/* line 104, ../sass/foundation/components/_section.scss */
[data-section=''] > section > [data-section-title] a, [data-section=''] > section > .title a, [data-section=''] > .section > [data-section-title] a, [data-section=''] > .section > .title a, [data-section=''] > [data-section-region] > [data-section-title] a, [data-section=''] > [data-section-region] > .title a, [data-section='auto'] > section > [data-section-title] a, [data-section='auto'] > section > .title a, [data-section='auto'] > .section > [data-section-title] a, [data-section='auto'] > .section > .title a, [data-section='auto'] > [data-section-region] > [data-section-title] a, [data-section='auto'] > [data-section-region] > .title a, .section-container.auto > section > [data-section-title] a, .section-container.auto > section > .title a, .section-container.auto > .section > [data-section-title] a, .section-container.auto > .section > .title a, .section-container.auto > [data-section-region] > [data-section-title] a, .section-container.auto > [data-section-region] > .title a,
[data-section='vertical-tabs'] > section > [data-section-title] a,
[data-section='vertical-tabs'] > section > .title a,
[data-section='vertical-tabs'] > .section > [data-section-title] a,
[data-section='vertical-tabs'] > .section > .title a,
[data-section='vertical-tabs'] > [data-section-region] > [data-section-title] a,
[data-section='vertical-tabs'] > [data-section-region] > .title a, .section-container.vertical-tabs > section > [data-section-title] a, .section-container.vertical-tabs > section > .title a, .section-container.vertical-tabs > .section > [data-section-title] a, .section-container.vertical-tabs > .section > .title a, .section-container.vertical-tabs > [data-section-region] > [data-section-title] a, .section-container.vertical-tabs > [data-section-region] > .title a,
[data-section='vertical-nav'] > section > [data-section-title] a,
[data-section='vertical-nav'] > section > .title a,
[data-section='vertical-nav'] > .section > [data-section-title] a,
[data-section='vertical-nav'] > .section > .title a,
[data-section='vertical-nav'] > [data-section-region] > [data-section-title] a,
[data-section='vertical-nav'] > [data-section-region] > .title a, .section-container.vertical-nav > section > [data-section-title] a, .section-container.vertical-nav > section > .title a, .section-container.vertical-nav > .section > [data-section-title] a, .section-container.vertical-nav > .section > .title a, .section-container.vertical-nav > [data-section-region] > [data-section-title] a, .section-container.vertical-nav > [data-section-region] > .title a,
[data-section='horizontal-nav'] > section > [data-section-title] a,
[data-section='horizontal-nav'] > section > .title a,
[data-section='horizontal-nav'] > .section > [data-section-title] a,
[data-section='horizontal-nav'] > .section > .title a,
[data-section='horizontal-nav'] > [data-section-region] > [data-section-title] a,
[data-section='horizontal-nav'] > [data-section-region] > .title a, .section-container.horizontal-nav > section > [data-section-title] a, .section-container.horizontal-nav > section > .title a, .section-container.horizontal-nav > .section > [data-section-title] a, .section-container.horizontal-nav > .section > .title a, .section-container.horizontal-nav > [data-section-region] > [data-section-title] a, .section-container.horizontal-nav > [data-section-region] > .title a,
[data-section='accordion'] > section > [data-section-title] a,
[data-section='accordion'] > section > .title a,
[data-section='accordion'] > .section > [data-section-title] a,
[data-section='accordion'] > .section > .title a,
[data-section='accordion'] > [data-section-region] > [data-section-title] a,
[data-section='accordion'] > [data-section-region] > .title a, .section-container.accordion > section > [data-section-title] a, .section-container.accordion > section > .title a, .section-container.accordion > .section > [data-section-title] a, .section-container.accordion > .section > .title a, .section-container.accordion > [data-section-region] > [data-section-title] a, .section-container.accordion > [data-section-region] > .title a {
  width: 100%;
  display: inline-block;
  white-space: nowrap;
}
/* line 111, ../sass/foundation/components/_section.scss */
[data-section=''] > section > [data-section-content], [data-section=''] > section > .content, [data-section=''] > .section > [data-section-content], [data-section=''] > .section > .content, [data-section=''] > [data-section-region] > [data-section-content], [data-section=''] > [data-section-region] > .content, [data-section='auto'] > section > [data-section-content], [data-section='auto'] > section > .content, [data-section='auto'] > .section > [data-section-content], [data-section='auto'] > .section > .content, [data-section='auto'] > [data-section-region] > [data-section-content], [data-section='auto'] > [data-section-region] > .content, .section-container.auto > section > [data-section-content], .section-container.auto > section > .content, .section-container.auto > .section > [data-section-content], .section-container.auto > .section > .content, .section-container.auto > [data-section-region] > [data-section-content], .section-container.auto > [data-section-region] > .content,
[data-section='vertical-tabs'] > section > [data-section-content],
[data-section='vertical-tabs'] > section > .content,
[data-section='vertical-tabs'] > .section > [data-section-content],
[data-section='vertical-tabs'] > .section > .content,
[data-section='vertical-tabs'] > [data-section-region] > [data-section-content],
[data-section='vertical-tabs'] > [data-section-region] > .content, .section-container.vertical-tabs > section > [data-section-content], .section-container.vertical-tabs > section > .content, .section-container.vertical-tabs > .section > [data-section-content], .section-container.vertical-tabs > .section > .content, .section-container.vertical-tabs > [data-section-region] > [data-section-content], .section-container.vertical-tabs > [data-section-region] > .content,
[data-section='vertical-nav'] > section > [data-section-content],
[data-section='vertical-nav'] > section > .content,
[data-section='vertical-nav'] > .section > [data-section-content],
[data-section='vertical-nav'] > .section > .content,
[data-section='vertical-nav'] > [data-section-region] > [data-section-content],
[data-section='vertical-nav'] > [data-section-region] > .content, .section-container.vertical-nav > section > [data-section-content], .section-container.vertical-nav > section > .content, .section-container.vertical-nav > .section > [data-section-content], .section-container.vertical-nav > .section > .content, .section-container.vertical-nav > [data-section-region] > [data-section-content], .section-container.vertical-nav > [data-section-region] > .content,
[data-section='horizontal-nav'] > section > [data-section-content],
[data-section='horizontal-nav'] > section > .content,
[data-section='horizontal-nav'] > .section > [data-section-content],
[data-section='horizontal-nav'] > .section > .content,
[data-section='horizontal-nav'] > [data-section-region] > [data-section-content],
[data-section='horizontal-nav'] > [data-section-region] > .content, .section-container.horizontal-nav > section > [data-section-content], .section-container.horizontal-nav > section > .content, .section-container.horizontal-nav > .section > [data-section-content], .section-container.horizontal-nav > .section > .content, .section-container.horizontal-nav > [data-section-region] > [data-section-content], .section-container.horizontal-nav > [data-section-region] > .content,
[data-section='accordion'] > section > [data-section-content],
[data-section='accordion'] > section > .content,
[data-section='accordion'] > .section > [data-section-content],
[data-section='accordion'] > .section > .content,
[data-section='accordion'] > [data-section-region] > [data-section-content],
[data-section='accordion'] > [data-section-region] > .content, .section-container.accordion > section > [data-section-content], .section-container.accordion > section > .content, .section-container.accordion > .section > [data-section-content], .section-container.accordion > .section > .content, .section-container.accordion > [data-section-region] > [data-section-content], .section-container.accordion > [data-section-region] > .content {
  display: none;
}
/* line 116, ../sass/foundation/components/_section.scss */
[data-section=''] > section.active > [data-section-content], [data-section=''] > section.active > .content, [data-section=''] > .section.active > [data-section-content], [data-section=''] > .section.active > .content, [data-section=''] > [data-section-region].active > [data-section-content], [data-section=''] > [data-section-region].active > .content, [data-section='auto'] > section.active > [data-section-content], [data-section='auto'] > section.active > .content, [data-section='auto'] > .section.active > [data-section-content], [data-section='auto'] > .section.active > .content, [data-section='auto'] > [data-section-region].active > [data-section-content], [data-section='auto'] > [data-section-region].active > .content, .section-container.auto > section.active > [data-section-content], .section-container.auto > section.active > .content, .section-container.auto > .section.active > [data-section-content], .section-container.auto > .section.active > .content, .section-container.auto > [data-section-region].active > [data-section-content], .section-container.auto > [data-section-region].active > .content,
[data-section='vertical-tabs'] > section.active > [data-section-content],
[data-section='vertical-tabs'] > section.active > .content,
[data-section='vertical-tabs'] > .section.active > [data-section-content],
[data-section='vertical-tabs'] > .section.active > .content,
[data-section='vertical-tabs'] > [data-section-region].active > [data-section-content],
[data-section='vertical-tabs'] > [data-section-region].active > .content, .section-container.vertical-tabs > section.active > [data-section-content], .section-container.vertical-tabs > section.active > .content, .section-container.vertical-tabs > .section.active > [data-section-content], .section-container.vertical-tabs > .section.active > .content, .section-container.vertical-tabs > [data-section-region].active > [data-section-content], .section-container.vertical-tabs > [data-section-region].active > .content,
[data-section='vertical-nav'] > section.active > [data-section-content],
[data-section='vertical-nav'] > section.active > .content,
[data-section='vertical-nav'] > .section.active > [data-section-content],
[data-section='vertical-nav'] > .section.active > .content,
[data-section='vertical-nav'] > [data-section-region].active > [data-section-content],
[data-section='vertical-nav'] > [data-section-region].active > .content, .section-container.vertical-nav > section.active > [data-section-content], .section-container.vertical-nav > section.active > .content, .section-container.vertical-nav > .section.active > [data-section-content], .section-container.vertical-nav > .section.active > .content, .section-container.vertical-nav > [data-section-region].active > [data-section-content], .section-container.vertical-nav > [data-section-region].active > .content,
[data-section='horizontal-nav'] > section.active > [data-section-content],
[data-section='horizontal-nav'] > section.active > .content,
[data-section='horizontal-nav'] > .section.active > [data-section-content],
[data-section='horizontal-nav'] > .section.active > .content,
[data-section='horizontal-nav'] > [data-section-region].active > [data-section-content],
[data-section='horizontal-nav'] > [data-section-region].active > .content, .section-container.horizontal-nav > section.active > [data-section-content], .section-container.horizontal-nav > section.active > .content, .section-container.horizontal-nav > .section.active > [data-section-content], .section-container.horizontal-nav > .section.active > .content, .section-container.horizontal-nav > [data-section-region].active > [data-section-content], .section-container.horizontal-nav > [data-section-region].active > .content,
[data-section='accordion'] > section.active > [data-section-content],
[data-section='accordion'] > section.active > .content,
[data-section='accordion'] > .section.active > [data-section-content],
[data-section='accordion'] > .section.active > .content,
[data-section='accordion'] > [data-section-region].active > [data-section-content],
[data-section='accordion'] > [data-section-region].active > .content, .section-container.accordion > section.active > [data-section-content], .section-container.accordion > section.active > .content, .section-container.accordion > .section.active > [data-section-content], .section-container.accordion > .section.active > .content, .section-container.accordion > [data-section-region].active > [data-section-content], .section-container.accordion > [data-section-region].active > .content {
  display: block;
}
/* line 119, ../sass/foundation/components/_section.scss */
[data-section=''] > section:not(.active), [data-section=''] > .section:not(.active), [data-section=''] > [data-section-region]:not(.active), [data-section='auto'] > section:not(.active), [data-section='auto'] > .section:not(.active), [data-section='auto'] > [data-section-region]:not(.active), .section-container.auto > section:not(.active), .section-container.auto > .section:not(.active), .section-container.auto > [data-section-region]:not(.active),
[data-section='vertical-tabs'] > section:not(.active),
[data-section='vertical-tabs'] > .section:not(.active),
[data-section='vertical-tabs'] > [data-section-region]:not(.active), .section-container.vertical-tabs > section:not(.active), .section-container.vertical-tabs > .section:not(.active), .section-container.vertical-tabs > [data-section-region]:not(.active),
[data-section='vertical-nav'] > section:not(.active),
[data-section='vertical-nav'] > .section:not(.active),
[data-section='vertical-nav'] > [data-section-region]:not(.active), .section-container.vertical-nav > section:not(.active), .section-container.vertical-nav > .section:not(.active), .section-container.vertical-nav > [data-section-region]:not(.active),
[data-section='horizontal-nav'] > section:not(.active),
[data-section='horizontal-nav'] > .section:not(.active),
[data-section='horizontal-nav'] > [data-section-region]:not(.active), .section-container.horizontal-nav > section:not(.active), .section-container.horizontal-nav > .section:not(.active), .section-container.horizontal-nav > [data-section-region]:not(.active),
[data-section='accordion'] > section:not(.active),
[data-section='accordion'] > .section:not(.active),
[data-section='accordion'] > [data-section-region]:not(.active), .section-container.accordion > section:not(.active), .section-container.accordion > .section:not(.active), .section-container.accordion > [data-section-region]:not(.active) {
  padding: 0 !important;
}
/* line 126, ../sass/foundation/components/_section.scss */
[data-section=''] > section > [data-section-title], [data-section=''] > section > .title, [data-section=''] > .section > [data-section-title], [data-section=''] > .section > .title, [data-section=''] > [data-section-region] > [data-section-title], [data-section=''] > [data-section-region] > .title, [data-section='auto'] > section > [data-section-title], [data-section='auto'] > section > .title, [data-section='auto'] > .section > [data-section-title], [data-section='auto'] > .section > .title, [data-section='auto'] > [data-section-region] > [data-section-title], [data-section='auto'] > [data-section-region] > .title, .section-container.auto > section > [data-section-title], .section-container.auto > section > .title, .section-container.auto > .section > [data-section-title], .section-container.auto > .section > .title, .section-container.auto > [data-section-region] > [data-section-title], .section-container.auto > [data-section-region] > .title,
[data-section='vertical-tabs'] > section > [data-section-title],
[data-section='vertical-tabs'] > section > .title,
[data-section='vertical-tabs'] > .section > [data-section-title],
[data-section='vertical-tabs'] > .section > .title,
[data-section='vertical-tabs'] > [data-section-region] > [data-section-title],
[data-section='vertical-tabs'] > [data-section-region] > .title, .section-container.vertical-tabs > section > [data-section-title], .section-container.vertical-tabs > section > .title, .section-container.vertical-tabs > .section > [data-section-title], .section-container.vertical-tabs > .section > .title, .section-container.vertical-tabs > [data-section-region] > [data-section-title], .section-container.vertical-tabs > [data-section-region] > .title,
[data-section='vertical-nav'] > section > [data-section-title],
[data-section='vertical-nav'] > section > .title,
[data-section='vertical-nav'] > .section > [data-section-title],
[data-section='vertical-nav'] > .section > .title,
[data-section='vertical-nav'] > [data-section-region] > [data-section-title],
[data-section='vertical-nav'] > [data-section-region] > .title, .section-container.vertical-nav > section > [data-section-title], .section-container.vertical-nav > section > .title, .section-container.vertical-nav > .section > [data-section-title], .section-container.vertical-nav > .section > .title, .section-container.vertical-nav > [data-section-region] > [data-section-title], .section-container.vertical-nav > [data-section-region] > .title,
[data-section='horizontal-nav'] > section > [data-section-title],
[data-section='horizontal-nav'] > section > .title,
[data-section='horizontal-nav'] > .section > [data-section-title],
[data-section='horizontal-nav'] > .section > .title,
[data-section='horizontal-nav'] > [data-section-region] > [data-section-title],
[data-section='horizontal-nav'] > [data-section-region] > .title, .section-container.horizontal-nav > section > [data-section-title], .section-container.horizontal-nav > section > .title, .section-container.horizontal-nav > .section > [data-section-title], .section-container.horizontal-nav > .section > .title, .section-container.horizontal-nav > [data-section-region] > [data-section-title], .section-container.horizontal-nav > [data-section-region] > .title,
[data-section='accordion'] > section > [data-section-title],
[data-section='accordion'] > section > .title,
[data-section='accordion'] > .section > [data-section-title],
[data-section='accordion'] > .section > .title,
[data-section='accordion'] > [data-section-region] > [data-section-title],
[data-section='accordion'] > [data-section-region] > .title, .section-container.accordion > section > [data-section-title], .section-container.accordion > section > .title, .section-container.accordion > .section > [data-section-title], .section-container.accordion > .section > .title, .section-container.accordion > [data-section-region] > [data-section-title], .section-container.accordion > [data-section-region] > .title {
  width: 100%;
}

/* line 302, ../sass/foundation/components/_section.scss */
.section-container.auto,
.section-container.vertical-tabs,
.section-container.vertical-nav,
.section-container.horizontal-nav,
.section-container.accordion {
  border-top: 1px solid #cccccc;
}
/* line 207, ../sass/foundation/components/_section.scss */
.section-container.auto > section > .title, .section-container.auto > .section > .title,
.section-container.vertical-tabs > section > .title,
.section-container.vertical-tabs > .section > .title,
.section-container.vertical-nav > section > .title,
.section-container.vertical-nav > .section > .title,
.section-container.horizontal-nav > section > .title,
.section-container.horizontal-nav > .section > .title,
.section-container.accordion > section > .title,
.section-container.accordion > .section > .title {
  background-color: #efefef;
  cursor: pointer;
  border: solid 1px #cccccc;
}
/* line 211, ../sass/foundation/components/_section.scss */
.section-container.auto > section > .title a, .section-container.auto > .section > .title a,
.section-container.vertical-tabs > section > .title a,
.section-container.vertical-tabs > .section > .title a,
.section-container.vertical-nav > section > .title a,
.section-container.vertical-nav > .section > .title a,
.section-container.horizontal-nav > section > .title a,
.section-container.horizontal-nav > .section > .title a,
.section-container.accordion > section > .title a,
.section-container.accordion > .section > .title a {
  padding: 0.9375em;
  color: #676278;
  font-size: 0.875em;
  background: none;
}
/* line 217, ../sass/foundation/components/_section.scss */
.section-container.auto > section > .title:hover, .section-container.auto > .section > .title:hover,
.section-container.vertical-tabs > section > .title:hover,
.section-container.vertical-tabs > .section > .title:hover,
.section-container.vertical-nav > section > .title:hover,
.section-container.vertical-nav > .section > .title:hover,
.section-container.horizontal-nav > section > .title:hover,
.section-container.horizontal-nav > .section > .title:hover,
.section-container.accordion > section > .title:hover,
.section-container.accordion > .section > .title:hover {
  background-color: none;
}
/* line 220, ../sass/foundation/components/_section.scss */
.section-container.auto > section > .content, .section-container.auto > .section > .content,
.section-container.vertical-tabs > section > .content,
.section-container.vertical-tabs > .section > .content,
.section-container.vertical-nav > section > .content,
.section-container.vertical-nav > .section > .content,
.section-container.horizontal-nav > section > .content,
.section-container.horizontal-nav > .section > .content,
.section-container.accordion > section > .content,
.section-container.accordion > .section > .content {
  padding: 0.9375em;
  background-color: white;
  border: solid 1px #cccccc;
  min-height: 400px;
  overflow: visible;
}
/* line 227, ../sass/foundation/components/_section.scss */
.section-container.auto > section > .content > *:last-child, .section-container.auto > .section > .content > *:last-child,
.section-container.vertical-tabs > section > .content > *:last-child,
.section-container.vertical-tabs > .section > .content > *:last-child,
.section-container.vertical-nav > section > .content > *:last-child,
.section-container.vertical-nav > .section > .content > *:last-child,
.section-container.horizontal-nav > section > .content > *:last-child,
.section-container.horizontal-nav > .section > .content > *:last-child,
.section-container.accordion > section > .content > *:last-child,
.section-container.accordion > .section > .content > *:last-child {
  margin-bottom: 0;
}
/* line 228, ../sass/foundation/components/_section.scss */
.section-container.auto > section > .content > *:first-child, .section-container.auto > .section > .content > *:first-child,
.section-container.vertical-tabs > section > .content > *:first-child,
.section-container.vertical-tabs > .section > .content > *:first-child,
.section-container.vertical-nav > section > .content > *:first-child,
.section-container.vertical-nav > .section > .content > *:first-child,
.section-container.horizontal-nav > section > .content > *:first-child,
.section-container.horizontal-nav > .section > .content > *:first-child,
.section-container.accordion > section > .content > *:first-child,
.section-container.accordion > .section > .content > *:first-child {
  padding-top: 0;
}
/* line 229, ../sass/foundation/components/_section.scss */
.section-container.auto > section > .content > *:last-child:not(.flex-video), .section-container.auto > .section > .content > *:last-child:not(.flex-video),
.section-container.vertical-tabs > section > .content > *:last-child:not(.flex-video),
.section-container.vertical-tabs > .section > .content > *:last-child:not(.flex-video),
.section-container.vertical-nav > section > .content > *:last-child:not(.flex-video),
.section-container.vertical-nav > .section > .content > *:last-child:not(.flex-video),
.section-container.horizontal-nav > section > .content > *:last-child:not(.flex-video),
.section-container.horizontal-nav > .section > .content > *:last-child:not(.flex-video),
.section-container.accordion > section > .content > *:last-child:not(.flex-video),
.section-container.accordion > .section > .content > *:last-child:not(.flex-video) {
  padding-bottom: 0;
}
/* line 233, ../sass/foundation/components/_section.scss */
.section-container.auto > section.active > .title, .section-container.auto > .section.active > .title,
.section-container.vertical-tabs > section.active > .title,
.section-container.vertical-tabs > .section.active > .title,
.section-container.vertical-nav > section.active > .title,
.section-container.vertical-nav > .section.active > .title,
.section-container.horizontal-nav > section.active > .title,
.section-container.horizontal-nav > .section.active > .title,
.section-container.accordion > section.active > .title,
.section-container.accordion > .section.active > .title {
  background: #d5d5d5;
}
/* line 235, ../sass/foundation/components/_section.scss */
.section-container.auto > section.active > .title a, .section-container.auto > .section.active > .title a,
.section-container.vertical-tabs > section.active > .title a,
.section-container.vertical-tabs > .section.active > .title a,
.section-container.vertical-nav > section.active > .title a,
.section-container.vertical-nav > .section.active > .title a,
.section-container.horizontal-nav > section.active > .title a,
.section-container.horizontal-nav > .section.active > .title a,
.section-container.accordion > section.active > .title a,
.section-container.accordion > .section.active > .title a {
  color: #676278;
}
/* line 241, ../sass/foundation/components/_section.scss */
.section-container.auto > section:not(.active), .section-container.auto > .section:not(.active),
.section-container.vertical-tabs > section:not(.active),
.section-container.vertical-tabs > .section:not(.active),
.section-container.vertical-nav > section:not(.active),
.section-container.vertical-nav > .section:not(.active),
.section-container.horizontal-nav > section:not(.active),
.section-container.horizontal-nav > .section:not(.active),
.section-container.accordion > section:not(.active),
.section-container.accordion > .section:not(.active) {
  padding: 0 !important;
}
/* line 247, ../sass/foundation/components/_section.scss */
.section-container.auto > section > .title, .section-container.auto > .section > .title,
.section-container.vertical-tabs > section > .title,
.section-container.vertical-tabs > .section > .title,
.section-container.vertical-nav > section > .title,
.section-container.vertical-nav > .section > .title,
.section-container.horizontal-nav > section > .title,
.section-container.horizontal-nav > .section > .title,
.section-container.accordion > section > .title,
.section-container.accordion > .section > .title {
  border-top: none;
}

/* line 309, ../sass/foundation/components/_section.scss */
[data-section='tabs'], .section-container.tabs {
  width: 100%;
  position: relative;
  display: block;
  margin-bottom: 1.25em;
}
/* line 49, ../sass/foundation/components/_section.scss */
[data-section='tabs']:not([data-section-resized]):not([data-section-small-style]), .section-container.tabs:not([data-section-resized]):not([data-section-small-style]) {
  visibility: hidden;
}
/* line 102, ../sass/foundation/components/_section.scss */
[data-section='tabs'] > section > [data-section-title], [data-section='tabs'] > section > .title, [data-section='tabs'] > .section > [data-section-title], [data-section='tabs'] > .section > .title, [data-section='tabs'] > [data-section-region] > [data-section-title], [data-section='tabs'] > [data-section-region] > .title, .section-container.tabs > section > [data-section-title], .section-container.tabs > section > .title, .section-container.tabs > .section > [data-section-title], .section-container.tabs > .section > .title, .section-container.tabs > [data-section-region] > [data-section-title], .section-container.tabs > [data-section-region] > .title {
  margin-bottom: 0;
}
/* line 104, ../sass/foundation/components/_section.scss */
[data-section='tabs'] > section > [data-section-title] a, [data-section='tabs'] > section > .title a, [data-section='tabs'] > .section > [data-section-title] a, [data-section='tabs'] > .section > .title a, [data-section='tabs'] > [data-section-region] > [data-section-title] a, [data-section='tabs'] > [data-section-region] > .title a, .section-container.tabs > section > [data-section-title] a, .section-container.tabs > section > .title a, .section-container.tabs > .section > [data-section-title] a, .section-container.tabs > .section > .title a, .section-container.tabs > [data-section-region] > [data-section-title] a, .section-container.tabs > [data-section-region] > .title a {
  width: 100%;
  display: inline-block;
  white-space: nowrap;
}
/* line 111, ../sass/foundation/components/_section.scss */
[data-section='tabs'] > section > [data-section-content], [data-section='tabs'] > section > .content, [data-section='tabs'] > .section > [data-section-content], [data-section='tabs'] > .section > .content, [data-section='tabs'] > [data-section-region] > [data-section-content], [data-section='tabs'] > [data-section-region] > .content, .section-container.tabs > section > [data-section-content], .section-container.tabs > section > .content, .section-container.tabs > .section > [data-section-content], .section-container.tabs > .section > .content, .section-container.tabs > [data-section-region] > [data-section-content], .section-container.tabs > [data-section-region] > .content {
  display: none;
}
/* line 116, ../sass/foundation/components/_section.scss */
[data-section='tabs'] > section.active > [data-section-content], [data-section='tabs'] > section.active > .content, [data-section='tabs'] > .section.active > [data-section-content], [data-section='tabs'] > .section.active > .content, [data-section='tabs'] > [data-section-region].active > [data-section-content], [data-section='tabs'] > [data-section-region].active > .content, .section-container.tabs > section.active > [data-section-content], .section-container.tabs > section.active > .content, .section-container.tabs > .section.active > [data-section-content], .section-container.tabs > .section.active > .content, .section-container.tabs > [data-section-region].active > [data-section-content], .section-container.tabs > [data-section-region].active > .content {
  display: block;
}
/* line 119, ../sass/foundation/components/_section.scss */
[data-section='tabs'] > section:not(.active), [data-section='tabs'] > .section:not(.active), [data-section='tabs'] > [data-section-region]:not(.active), .section-container.tabs > section:not(.active), .section-container.tabs > .section:not(.active), .section-container.tabs > [data-section-region]:not(.active) {
  padding: 0 !important;
}
/* line 132, ../sass/foundation/components/_section.scss */
[data-section='tabs'] > section > [data-section-title], [data-section='tabs'] > section > .title, [data-section='tabs'] > .section > [data-section-title], [data-section='tabs'] > .section > .title, [data-section='tabs'] > [data-section-region] > [data-section-title], [data-section='tabs'] > [data-section-region] > .title, .section-container.tabs > section > [data-section-title], .section-container.tabs > section > .title, .section-container.tabs > .section > [data-section-title], .section-container.tabs > .section > .title, .section-container.tabs > [data-section-region] > [data-section-title], .section-container.tabs > [data-section-region] > .title {
  width: auto;
  position: absolute;
  top: 0;
  left: 0;
}

/* line 316, ../sass/foundation/components/_section.scss */
.section-container.tabs {
  border: none;
}
/* line 207, ../sass/foundation/components/_section.scss */
.section-container.tabs > section > .title, .section-container.tabs > .section > .title {
  background-color: #efefef;
  cursor: pointer;
  border: solid 1px #cccccc;
}
/* line 211, ../sass/foundation/components/_section.scss */
.section-container.tabs > section > .title a, .section-container.tabs > .section > .title a {
  padding: 0.9375em;
  color: #676278;
  font-size: 0.875em;
  background: none;
}
/* line 217, ../sass/foundation/components/_section.scss */
.section-container.tabs > section > .title:hover, .section-container.tabs > .section > .title:hover {
  background-color: none;
}
/* line 220, ../sass/foundation/components/_section.scss */
.section-container.tabs > section > .content, .section-container.tabs > .section > .content {
  padding: 0.9375em;
  background-color: white;
  border: solid 1px #cccccc;
  min-height: 400px;
  overflow: visible;
}
/* line 227, ../sass/foundation/components/_section.scss */
.section-container.tabs > section > .content > *:last-child, .section-container.tabs > .section > .content > *:last-child {
  margin-bottom: 0;
}
/* line 228, ../sass/foundation/components/_section.scss */
.section-container.tabs > section > .content > *:first-child, .section-container.tabs > .section > .content > *:first-child {
  padding-top: 0;
}
/* line 229, ../sass/foundation/components/_section.scss */
.section-container.tabs > section > .content > *:last-child:not(.flex-video), .section-container.tabs > .section > .content > *:last-child:not(.flex-video) {
  padding-bottom: 0;
}
/* line 233, ../sass/foundation/components/_section.scss */
.section-container.tabs > section.active > .title, .section-container.tabs > .section.active > .title {
  background: white;
}
/* line 235, ../sass/foundation/components/_section.scss */
.section-container.tabs > section.active > .title a, .section-container.tabs > .section.active > .title a {
  color: #676278;
}
/* line 241, ../sass/foundation/components/_section.scss */
.section-container.tabs > section:not(.active), .section-container.tabs > .section:not(.active) {
  padding: 0 !important;
}
/* line 253, ../sass/foundation/components/_section.scss */
.section-container.tabs > section.active > .title, .section-container.tabs > .section.active > .title {
  border-bottom: 0;
}

@media only screen and (min-width: 768px) {
  /* line 325, ../sass/foundation/components/_section.scss */
  [data-section=''], [data-section='auto'], .section-container.auto {
    width: 100%;
    position: relative;
    display: block;
    margin-bottom: 1.25em;
  }
  /* line 49, ../sass/foundation/components/_section.scss */
  [data-section='']:not([data-section-resized]):not([data-section-small-style]), [data-section='auto']:not([data-section-resized]):not([data-section-small-style]), .section-container.auto:not([data-section-resized]):not([data-section-small-style]) {
    visibility: hidden;
  }
  /* line 102, ../sass/foundation/components/_section.scss */
  [data-section=''] > section > [data-section-title], [data-section=''] > section > .title, [data-section=''] > .section > [data-section-title], [data-section=''] > .section > .title, [data-section=''] > [data-section-region] > [data-section-title], [data-section=''] > [data-section-region] > .title, [data-section='auto'] > section > [data-section-title], [data-section='auto'] > section > .title, [data-section='auto'] > .section > [data-section-title], [data-section='auto'] > .section > .title, [data-section='auto'] > [data-section-region] > [data-section-title], [data-section='auto'] > [data-section-region] > .title, .section-container.auto > section > [data-section-title], .section-container.auto > section > .title, .section-container.auto > .section > [data-section-title], .section-container.auto > .section > .title, .section-container.auto > [data-section-region] > [data-section-title], .section-container.auto > [data-section-region] > .title {
    margin-bottom: 0;
  }
  /* line 104, ../sass/foundation/components/_section.scss */
  [data-section=''] > section > [data-section-title] a, [data-section=''] > section > .title a, [data-section=''] > .section > [data-section-title] a, [data-section=''] > .section > .title a, [data-section=''] > [data-section-region] > [data-section-title] a, [data-section=''] > [data-section-region] > .title a, [data-section='auto'] > section > [data-section-title] a, [data-section='auto'] > section > .title a, [data-section='auto'] > .section > [data-section-title] a, [data-section='auto'] > .section > .title a, [data-section='auto'] > [data-section-region] > [data-section-title] a, [data-section='auto'] > [data-section-region] > .title a, .section-container.auto > section > [data-section-title] a, .section-container.auto > section > .title a, .section-container.auto > .section > [data-section-title] a, .section-container.auto > .section > .title a, .section-container.auto > [data-section-region] > [data-section-title] a, .section-container.auto > [data-section-region] > .title a {
    width: 100%;
    display: inline-block;
    white-space: nowrap;
  }
  /* line 111, ../sass/foundation/components/_section.scss */
  [data-section=''] > section > [data-section-content], [data-section=''] > section > .content, [data-section=''] > .section > [data-section-content], [data-section=''] > .section > .content, [data-section=''] > [data-section-region] > [data-section-content], [data-section=''] > [data-section-region] > .content, [data-section='auto'] > section > [data-section-content], [data-section='auto'] > section > .content, [data-section='auto'] > .section > [data-section-content], [data-section='auto'] > .section > .content, [data-section='auto'] > [data-section-region] > [data-section-content], [data-section='auto'] > [data-section-region] > .content, .section-container.auto > section > [data-section-content], .section-container.auto > section > .content, .section-container.auto > .section > [data-section-content], .section-container.auto > .section > .content, .section-container.auto > [data-section-region] > [data-section-content], .section-container.auto > [data-section-region] > .content {
    display: none;
  }
  /* line 116, ../sass/foundation/components/_section.scss */
  [data-section=''] > section.active > [data-section-content], [data-section=''] > section.active > .content, [data-section=''] > .section.active > [data-section-content], [data-section=''] > .section.active > .content, [data-section=''] > [data-section-region].active > [data-section-content], [data-section=''] > [data-section-region].active > .content, [data-section='auto'] > section.active > [data-section-content], [data-section='auto'] > section.active > .content, [data-section='auto'] > .section.active > [data-section-content], [data-section='auto'] > .section.active > .content, [data-section='auto'] > [data-section-region].active > [data-section-content], [data-section='auto'] > [data-section-region].active > .content, .section-container.auto > section.active > [data-section-content], .section-container.auto > section.active > .content, .section-container.auto > .section.active > [data-section-content], .section-container.auto > .section.active > .content, .section-container.auto > [data-section-region].active > [data-section-content], .section-container.auto > [data-section-region].active > .content {
    display: block;
  }
  /* line 119, ../sass/foundation/components/_section.scss */
  [data-section=''] > section:not(.active), [data-section=''] > .section:not(.active), [data-section=''] > [data-section-region]:not(.active), [data-section='auto'] > section:not(.active), [data-section='auto'] > .section:not(.active), [data-section='auto'] > [data-section-region]:not(.active), .section-container.auto > section:not(.active), .section-container.auto > .section:not(.active), .section-container.auto > [data-section-region]:not(.active) {
    padding: 0 !important;
  }
  /* line 132, ../sass/foundation/components/_section.scss */
  [data-section=''] > section > [data-section-title], [data-section=''] > section > .title, [data-section=''] > .section > [data-section-title], [data-section=''] > .section > .title, [data-section=''] > [data-section-region] > [data-section-title], [data-section=''] > [data-section-region] > .title, [data-section='auto'] > section > [data-section-title], [data-section='auto'] > section > .title, [data-section='auto'] > .section > [data-section-title], [data-section='auto'] > .section > .title, [data-section='auto'] > [data-section-region] > [data-section-title], [data-section='auto'] > [data-section-region] > .title, .section-container.auto > section > [data-section-title], .section-container.auto > section > .title, .section-container.auto > .section > [data-section-title], .section-container.auto > .section > .title, .section-container.auto > [data-section-region] > [data-section-title], .section-container.auto > [data-section-region] > .title {
    width: auto;
    position: absolute;
    top: 0;
    left: 0;
  }

  /* line 332, ../sass/foundation/components/_section.scss */
  .section-container.auto {
    border: none;
  }
  /* line 207, ../sass/foundation/components/_section.scss */
  .section-container.auto > section > .title, .section-container.auto > .section > .title {
    background-color: #efefef;
    cursor: pointer;
    border: solid 1px #cccccc;
  }
  /* line 211, ../sass/foundation/components/_section.scss */
  .section-container.auto > section > .title a, .section-container.auto > .section > .title a {
    padding: 0.9375em;
    color: #676278;
    font-size: 0.875em;
    background: none;
  }
  /* line 217, ../sass/foundation/components/_section.scss */
  .section-container.auto > section > .title:hover, .section-container.auto > .section > .title:hover {
    background-color: none;
  }
  /* line 220, ../sass/foundation/components/_section.scss */
  .section-container.auto > section > .content, .section-container.auto > .section > .content {
    padding: 0.9375em;
    background-color: white;
    border: solid 1px #cccccc;
    min-height: 400px;
    overflow: visible;
  }
  /* line 227, ../sass/foundation/components/_section.scss */
  .section-container.auto > section > .content > *:last-child, .section-container.auto > .section > .content > *:last-child {
    margin-bottom: 0;
  }
  /* line 228, ../sass/foundation/components/_section.scss */
  .section-container.auto > section > .content > *:first-child, .section-container.auto > .section > .content > *:first-child {
    padding-top: 0;
  }
  /* line 229, ../sass/foundation/components/_section.scss */
  .section-container.auto > section > .content > *:last-child:not(.flex-video), .section-container.auto > .section > .content > *:last-child:not(.flex-video) {
    padding-bottom: 0;
  }
  /* line 233, ../sass/foundation/components/_section.scss */
  .section-container.auto > section.active > .title, .section-container.auto > .section.active > .title {
    background: white;
  }
  /* line 235, ../sass/foundation/components/_section.scss */
  .section-container.auto > section.active > .title a, .section-container.auto > .section.active > .title a {
    color: #676278;
  }
  /* line 241, ../sass/foundation/components/_section.scss */
  .section-container.auto > section:not(.active), .section-container.auto > .section:not(.active) {
    padding: 0 !important;
  }
  /* line 253, ../sass/foundation/components/_section.scss */
  .section-container.auto > section.active > .title, .section-container.auto > .section.active > .title {
    border-bottom: 0;
  }

  /* line 339, ../sass/foundation/components/_section.scss */
  [data-section='vertical-tabs'], .section-container.vertical-tabs {
    width: 100%;
    position: relative;
    display: block;
    margin-bottom: 1.25em;
  }
  /* line 49, ../sass/foundation/components/_section.scss */
  [data-section='vertical-tabs']:not([data-section-resized]):not([data-section-small-style]), .section-container.vertical-tabs:not([data-section-resized]):not([data-section-small-style]) {
    visibility: hidden;
  }
  /* line 55, ../sass/foundation/components/_section.scss */
  [data-section='vertical-tabs'][data-section-small-style], .section-container.vertical-tabs[data-section-small-style] {
    width: 100% !important;
  }
  /* line 58, ../sass/foundation/components/_section.scss */
  [data-section='vertical-tabs'][data-section-small-style] > [data-section-region], [data-section='vertical-tabs'][data-section-small-style] > section, [data-section='vertical-tabs'][data-section-small-style] > .section, .section-container.vertical-tabs[data-section-small-style] > [data-section-region], .section-container.vertical-tabs[data-section-small-style] > section, .section-container.vertical-tabs[data-section-small-style] > .section {
    padding: 0 !important;
    margin: 0 !important;
  }
  /* line 61, ../sass/foundation/components/_section.scss */
  [data-section='vertical-tabs'][data-section-small-style] > [data-section-region] > [data-section-title], [data-section='vertical-tabs'][data-section-small-style] > [data-section-region] > .title, [data-section='vertical-tabs'][data-section-small-style] > section > [data-section-title], [data-section='vertical-tabs'][data-section-small-style] > section > .title, [data-section='vertical-tabs'][data-section-small-style] > .section > [data-section-title], [data-section='vertical-tabs'][data-section-small-style] > .section > .title, .section-container.vertical-tabs[data-section-small-style] > [data-section-region] > [data-section-title], .section-container.vertical-tabs[data-section-small-style] > [data-section-region] > .title, .section-container.vertical-tabs[data-section-small-style] > section > [data-section-title], .section-container.vertical-tabs[data-section-small-style] > section > .title, .section-container.vertical-tabs[data-section-small-style] > .section > [data-section-title], .section-container.vertical-tabs[data-section-small-style] > .section > .title {
    width: 100% !important;
  }
  /* line 102, ../sass/foundation/components/_section.scss */
  [data-section='vertical-tabs'] > section > [data-section-title], [data-section='vertical-tabs'] > section > .title, [data-section='vertical-tabs'] > .section > [data-section-title], [data-section='vertical-tabs'] > .section > .title, [data-section='vertical-tabs'] > [data-section-region] > [data-section-title], [data-section='vertical-tabs'] > [data-section-region] > .title, .section-container.vertical-tabs > section > [data-section-title], .section-container.vertical-tabs > section > .title, .section-container.vertical-tabs > .section > [data-section-title], .section-container.vertical-tabs > .section > .title, .section-container.vertical-tabs > [data-section-region] > [data-section-title], .section-container.vertical-tabs > [data-section-region] > .title {
    margin-bottom: 0;
  }
  /* line 104, ../sass/foundation/components/_section.scss */
  [data-section='vertical-tabs'] > section > [data-section-title] a, [data-section='vertical-tabs'] > section > .title a, [data-section='vertical-tabs'] > .section > [data-section-title] a, [data-section='vertical-tabs'] > .section > .title a, [data-section='vertical-tabs'] > [data-section-region] > [data-section-title] a, [data-section='vertical-tabs'] > [data-section-region] > .title a, .section-container.vertical-tabs > section > [data-section-title] a, .section-container.vertical-tabs > section > .title a, .section-container.vertical-tabs > .section > [data-section-title] a, .section-container.vertical-tabs > .section > .title a, .section-container.vertical-tabs > [data-section-region] > [data-section-title] a, .section-container.vertical-tabs > [data-section-region] > .title a {
    width: 100%;
    display: inline-block;
    white-space: nowrap;
  }
  /* line 111, ../sass/foundation/components/_section.scss */
  [data-section='vertical-tabs'] > section > [data-section-content], [data-section='vertical-tabs'] > section > .content, [data-section='vertical-tabs'] > .section > [data-section-content], [data-section='vertical-tabs'] > .section > .content, [data-section='vertical-tabs'] > [data-section-region] > [data-section-content], [data-section='vertical-tabs'] > [data-section-region] > .content, .section-container.vertical-tabs > section > [data-section-content], .section-container.vertical-tabs > section > .content, .section-container.vertical-tabs > .section > [data-section-content], .section-container.vertical-tabs > .section > .content, .section-container.vertical-tabs > [data-section-region] > [data-section-content], .section-container.vertical-tabs > [data-section-region] > .content {
    display: none;
  }
  /* line 116, ../sass/foundation/components/_section.scss */
  [data-section='vertical-tabs'] > section.active > [data-section-content], [data-section='vertical-tabs'] > section.active > .content, [data-section='vertical-tabs'] > .section.active > [data-section-content], [data-section='vertical-tabs'] > .section.active > .content, [data-section='vertical-tabs'] > [data-section-region].active > [data-section-content], [data-section='vertical-tabs'] > [data-section-region].active > .content, .section-container.vertical-tabs > section.active > [data-section-content], .section-container.vertical-tabs > section.active > .content, .section-container.vertical-tabs > .section.active > [data-section-content], .section-container.vertical-tabs > .section.active > .content, .section-container.vertical-tabs > [data-section-region].active > [data-section-content], .section-container.vertical-tabs > [data-section-region].active > .content {
    display: block;
  }
  /* line 119, ../sass/foundation/components/_section.scss */
  [data-section='vertical-tabs'] > section:not(.active), [data-section='vertical-tabs'] > .section:not(.active), [data-section='vertical-tabs'] > [data-section-region]:not(.active), .section-container.vertical-tabs > section:not(.active), .section-container.vertical-tabs > .section:not(.active), .section-container.vertical-tabs > [data-section-region]:not(.active) {
    padding: 0 !important;
  }
  /* line 143, ../sass/foundation/components/_section.scss */
  [data-section='vertical-tabs'] > section > [data-section-title], [data-section='vertical-tabs'] > section > .title, [data-section='vertical-tabs'] > .section > [data-section-title], [data-section='vertical-tabs'] > .section > .title, [data-section='vertical-tabs'] > [data-section-region] > [data-section-title], [data-section='vertical-tabs'] > [data-section-region] > .title, .section-container.vertical-tabs > section > [data-section-title], .section-container.vertical-tabs > section > .title, .section-container.vertical-tabs > .section > [data-section-title], .section-container.vertical-tabs > .section > .title, .section-container.vertical-tabs > [data-section-region] > [data-section-title], .section-container.vertical-tabs > [data-section-region] > .title {
    position: absolute;
    top: 0;
    left: 0;
    width: 12.5em;
  }
  /* line 150, ../sass/foundation/components/_section.scss */
  [data-section='vertical-tabs'] > section.active, [data-section='vertical-tabs'] > .section.active, [data-section='vertical-tabs'] > [data-section-region].active, .section-container.vertical-tabs > section.active, .section-container.vertical-tabs > .section.active, .section-container.vertical-tabs > [data-section-region].active {
    padding-left: 12.5em;
  }
  /* line 153, ../sass/foundation/components/_section.scss */
  [data-section='vertical-tabs'] > section.active > [data-section-title], [data-section='vertical-tabs'] > section.active > .title, [data-section='vertical-tabs'] > .section.active > [data-section-title], [data-section='vertical-tabs'] > .section.active > .title, [data-section='vertical-tabs'] > [data-section-region].active > [data-section-title], [data-section='vertical-tabs'] > [data-section-region].active > .title, .section-container.vertical-tabs > section.active > [data-section-title], .section-container.vertical-tabs > section.active > .title, .section-container.vertical-tabs > .section.active > [data-section-title], .section-container.vertical-tabs > .section.active > .title, .section-container.vertical-tabs > [data-section-region].active > [data-section-title], .section-container.vertical-tabs > [data-section-region].active > .title {
    width: 12.5em;
  }

  /* line 346, ../sass/foundation/components/_section.scss */
  .section-container.vertical-tabs {
    border: none;
  }
  /* line 207, ../sass/foundation/components/_section.scss */
  .section-container.vertical-tabs > section > .title, .section-container.vertical-tabs > .section > .title {
    background-color: #efefef;
    cursor: pointer;
    border: solid 1px #cccccc;
  }
  /* line 211, ../sass/foundation/components/_section.scss */
  .section-container.vertical-tabs > section > .title a, .section-container.vertical-tabs > .section > .title a {
    padding: 0.9375em;
    color: #676278;
    font-size: 0.875em;
    background: none;
  }
  /* line 217, ../sass/foundation/components/_section.scss */
  .section-container.vertical-tabs > section > .title:hover, .section-container.vertical-tabs > .section > .title:hover {
    background-color: none;
  }
  /* line 220, ../sass/foundation/components/_section.scss */
  .section-container.vertical-tabs > section > .content, .section-container.vertical-tabs > .section > .content {
    padding: 0.9375em;
    background-color: white;
    border: solid 1px #cccccc;
    min-height: 400px;
    overflow: visible;
  }
  /* line 227, ../sass/foundation/components/_section.scss */
  .section-container.vertical-tabs > section > .content > *:last-child, .section-container.vertical-tabs > .section > .content > *:last-child {
    margin-bottom: 0;
  }
  /* line 228, ../sass/foundation/components/_section.scss */
  .section-container.vertical-tabs > section > .content > *:first-child, .section-container.vertical-tabs > .section > .content > *:first-child {
    padding-top: 0;
  }
  /* line 229, ../sass/foundation/components/_section.scss */
  .section-container.vertical-tabs > section > .content > *:last-child:not(.flex-video), .section-container.vertical-tabs > .section > .content > *:last-child:not(.flex-video) {
    padding-bottom: 0;
  }
  /* line 233, ../sass/foundation/components/_section.scss */
  .section-container.vertical-tabs > section.active > .title, .section-container.vertical-tabs > .section.active > .title {
    background: #d5d5d5;
  }
  /* line 235, ../sass/foundation/components/_section.scss */
  .section-container.vertical-tabs > section.active > .title a, .section-container.vertical-tabs > .section.active > .title a {
    color: #676278;
  }
  /* line 241, ../sass/foundation/components/_section.scss */
  .section-container.vertical-tabs > section:not(.active), .section-container.vertical-tabs > .section:not(.active) {
    padding: 0 !important;
  }
  /* line 261, ../sass/foundation/components/_section.scss */
  .section-container.vertical-tabs > section.active, .section-container.vertical-tabs > .section.active {
    padding-left: 12.4375em;
  }
  /* line 264, ../sass/foundation/components/_section.scss */
  .section-container.vertical-tabs > section.active > .title, .section-container.vertical-tabs > .section.active > .title {
    background-color: #d5d5d5;
    border-left: 4px #676278 solid !important;
    text-indent: 4px;
  }

  /* line 353, ../sass/foundation/components/_section.scss */
  [data-section='vertical-nav'], .section-container.vertical-nav {
    width: 100%;
    position: relative;
    display: block;
    margin-bottom: 1.25em;
  }
  /* line 49, ../sass/foundation/components/_section.scss */
  [data-section='vertical-nav']:not([data-section-resized]):not([data-section-small-style]), .section-container.vertical-nav:not([data-section-resized]):not([data-section-small-style]) {
    visibility: hidden;
  }
  /* line 55, ../sass/foundation/components/_section.scss */
  [data-section='vertical-nav'][data-section-small-style], .section-container.vertical-nav[data-section-small-style] {
    width: 100% !important;
  }
  /* line 58, ../sass/foundation/components/_section.scss */
  [data-section='vertical-nav'][data-section-small-style] > [data-section-region], [data-section='vertical-nav'][data-section-small-style] > section, [data-section='vertical-nav'][data-section-small-style] > .section, .section-container.vertical-nav[data-section-small-style] > [data-section-region], .section-container.vertical-nav[data-section-small-style] > section, .section-container.vertical-nav[data-section-small-style] > .section {
    padding: 0 !important;
    margin: 0 !important;
  }
  /* line 61, ../sass/foundation/components/_section.scss */
  [data-section='vertical-nav'][data-section-small-style] > [data-section-region] > [data-section-title], [data-section='vertical-nav'][data-section-small-style] > [data-section-region] > .title, [data-section='vertical-nav'][data-section-small-style] > section > [data-section-title], [data-section='vertical-nav'][data-section-small-style] > section > .title, [data-section='vertical-nav'][data-section-small-style] > .section > [data-section-title], [data-section='vertical-nav'][data-section-small-style] > .section > .title, .section-container.vertical-nav[data-section-small-style] > [data-section-region] > [data-section-title], .section-container.vertical-nav[data-section-small-style] > [data-section-region] > .title, .section-container.vertical-nav[data-section-small-style] > section > [data-section-title], .section-container.vertical-nav[data-section-small-style] > section > .title, .section-container.vertical-nav[data-section-small-style] > .section > [data-section-title], .section-container.vertical-nav[data-section-small-style] > .section > .title {
    width: 100% !important;
  }
  /* line 355, ../sass/foundation/components/_section.scss */
  [data-section='vertical-nav'] > section, [data-section='vertical-nav'] > .section, [data-section='vertical-nav'] > [data-section-region], .section-container.vertical-nav > section, .section-container.vertical-nav > .section, .section-container.vertical-nav > [data-section-region] {
    position: relative;
    display: inline-block;
  }
  /* line 102, ../sass/foundation/components/_section.scss */
  [data-section='vertical-nav'] > section > [data-section-title], [data-section='vertical-nav'] > section > .title, [data-section='vertical-nav'] > .section > [data-section-title], [data-section='vertical-nav'] > .section > .title, [data-section='vertical-nav'] > [data-section-region] > [data-section-title], [data-section='vertical-nav'] > [data-section-region] > .title, .section-container.vertical-nav > section > [data-section-title], .section-container.vertical-nav > section > .title, .section-container.vertical-nav > .section > [data-section-title], .section-container.vertical-nav > .section > .title, .section-container.vertical-nav > [data-section-region] > [data-section-title], .section-container.vertical-nav > [data-section-region] > .title {
    margin-bottom: 0;
  }
  /* line 104, ../sass/foundation/components/_section.scss */
  [data-section='vertical-nav'] > section > [data-section-title] a, [data-section='vertical-nav'] > section > .title a, [data-section='vertical-nav'] > .section > [data-section-title] a, [data-section='vertical-nav'] > .section > .title a, [data-section='vertical-nav'] > [data-section-region] > [data-section-title] a, [data-section='vertical-nav'] > [data-section-region] > .title a, .section-container.vertical-nav > section > [data-section-title] a, .section-container.vertical-nav > section > .title a, .section-container.vertical-nav > .section > [data-section-title] a, .section-container.vertical-nav > .section > .title a, .section-container.vertical-nav > [data-section-region] > [data-section-title] a, .section-container.vertical-nav > [data-section-region] > .title a {
    width: 100%;
    display: inline-block;
    white-space: nowrap;
  }
  /* line 111, ../sass/foundation/components/_section.scss */
  [data-section='vertical-nav'] > section > [data-section-content], [data-section='vertical-nav'] > section > .content, [data-section='vertical-nav'] > .section > [data-section-content], [data-section='vertical-nav'] > .section > .content, [data-section='vertical-nav'] > [data-section-region] > [data-section-content], [data-section='vertical-nav'] > [data-section-region] > .content, .section-container.vertical-nav > section > [data-section-content], .section-container.vertical-nav > section > .content, .section-container.vertical-nav > .section > [data-section-content], .section-container.vertical-nav > .section > .content, .section-container.vertical-nav > [data-section-region] > [data-section-content], .section-container.vertical-nav > [data-section-region] > .content {
    display: none;
  }
  /* line 116, ../sass/foundation/components/_section.scss */
  [data-section='vertical-nav'] > section.active > [data-section-content], [data-section='vertical-nav'] > section.active > .content, [data-section='vertical-nav'] > .section.active > [data-section-content], [data-section='vertical-nav'] > .section.active > .content, [data-section='vertical-nav'] > [data-section-region].active > [data-section-content], [data-section='vertical-nav'] > [data-section-region].active > .content, .section-container.vertical-nav > section.active > [data-section-content], .section-container.vertical-nav > section.active > .content, .section-container.vertical-nav > .section.active > [data-section-content], .section-container.vertical-nav > .section.active > .content, .section-container.vertical-nav > [data-section-region].active > [data-section-content], .section-container.vertical-nav > [data-section-region].active > .content {
    display: block;
  }
  /* line 119, ../sass/foundation/components/_section.scss */
  [data-section='vertical-nav'] > section:not(.active), [data-section='vertical-nav'] > .section:not(.active), [data-section='vertical-nav'] > [data-section-region]:not(.active), .section-container.vertical-nav > section:not(.active), .section-container.vertical-nav > .section:not(.active), .section-container.vertical-nav > [data-section-region]:not(.active) {
    padding: 0 !important;
  }
  /* line 165, ../sass/foundation/components/_section.scss */
  [data-section='vertical-nav'] > section > [data-section-title], [data-section='vertical-nav'] > section > .title, [data-section='vertical-nav'] > .section > [data-section-title], [data-section='vertical-nav'] > .section > .title, [data-section='vertical-nav'] > [data-section-region] > [data-section-title], [data-section='vertical-nav'] > [data-section-region] > .title, .section-container.vertical-nav > section > [data-section-title], .section-container.vertical-nav > section > .title, .section-container.vertical-nav > .section > [data-section-title], .section-container.vertical-nav > .section > .title, .section-container.vertical-nav > [data-section-region] > [data-section-title], .section-container.vertical-nav > [data-section-region] > .title {
    position: static;
    width: auto;
  }
  /* line 168, ../sass/foundation/components/_section.scss */
  [data-section='vertical-nav'] > section > [data-section-title] a, [data-section='vertical-nav'] > section > .title a, [data-section='vertical-nav'] > .section > [data-section-title] a, [data-section='vertical-nav'] > .section > .title a, [data-section='vertical-nav'] > [data-section-region] > [data-section-title] a, [data-section='vertical-nav'] > [data-section-region] > .title a, .section-container.vertical-nav > section > [data-section-title] a, .section-container.vertical-nav > section > .title a, .section-container.vertical-nav > .section > [data-section-title] a, .section-container.vertical-nav > .section > .title a, .section-container.vertical-nav > [data-section-region] > [data-section-title] a, .section-container.vertical-nav > [data-section-region] > .title a {
    display: block;
  }
  /* line 171, ../sass/foundation/components/_section.scss */
  [data-section='vertical-nav'] > section > [data-section-content], [data-section='vertical-nav'] > section > .content, [data-section='vertical-nav'] > .section > [data-section-content], [data-section='vertical-nav'] > .section > .content, [data-section='vertical-nav'] > [data-section-region] > [data-section-content], [data-section='vertical-nav'] > [data-section-region] > .content, .section-container.vertical-nav > section > [data-section-content], .section-container.vertical-nav > section > .content, .section-container.vertical-nav > .section > [data-section-content], .section-container.vertical-nav > .section > .content, .section-container.vertical-nav > [data-section-region] > [data-section-content], .section-container.vertical-nav > [data-section-region] > .content {
    position: absolute;
    top: 0;
    left: 0;
    z-index: 999;
    min-width: 12.5em;
  }

  /* line 360, ../sass/foundation/components/_section.scss */
  .section-container.vertical-nav {
    border: none;
  }
  /* line 207, ../sass/foundation/components/_section.scss */
  .section-container.vertical-nav > section > .title, .section-container.vertical-nav > .section > .title {
    background-color: #efefef;
    cursor: pointer;
    border: solid 1px #cccccc;
  }
  /* line 211, ../sass/foundation/components/_section.scss */
  .section-container.vertical-nav > section > .title a, .section-container.vertical-nav > .section > .title a {
    padding: 0.9375em;
    color: #676278;
    font-size: 0.875em;
    background: none;
  }
  /* line 217, ../sass/foundation/components/_section.scss */
  .section-container.vertical-nav > section > .title:hover, .section-container.vertical-nav > .section > .title:hover {
    background-color: none;
  }
  /* line 220, ../sass/foundation/components/_section.scss */
  .section-container.vertical-nav > section > .content, .section-container.vertical-nav > .section > .content {
    padding: 0.9375em;
    background-color: white;
    border: solid 1px #cccccc;
    min-height: 400px;
    overflow: visible;
  }
  /* line 227, ../sass/foundation/components/_section.scss */
  .section-container.vertical-nav > section > .content > *:last-child, .section-container.vertical-nav > .section > .content > *:last-child {
    margin-bottom: 0;
  }
  /* line 228, ../sass/foundation/components/_section.scss */
  .section-container.vertical-nav > section > .content > *:first-child, .section-container.vertical-nav > .section > .content > *:first-child {
    padding-top: 0;
  }
  /* line 229, ../sass/foundation/components/_section.scss */
  .section-container.vertical-nav > section > .content > *:last-child:not(.flex-video), .section-container.vertical-nav > .section > .content > *:last-child:not(.flex-video) {
    padding-bottom: 0;
  }
  /* line 233, ../sass/foundation/components/_section.scss */
  .section-container.vertical-nav > section.active > .title, .section-container.vertical-nav > .section.active > .title {
    background: #d5d5d5;
  }
  /* line 235, ../sass/foundation/components/_section.scss */
  .section-container.vertical-nav > section.active > .title a, .section-container.vertical-nav > .section.active > .title a {
    color: #676278;
  }
  /* line 241, ../sass/foundation/components/_section.scss */
  .section-container.vertical-nav > section:not(.active), .section-container.vertical-nav > .section:not(.active) {
    padding: 0 !important;
  }

  /* line 367, ../sass/foundation/components/_section.scss */
  [data-section='horizontal-nav'], .section-container.horizontal-nav {
    width: 100%;
    position: relative;
    display: block;
    margin-bottom: 1.25em;
  }
  /* line 49, ../sass/foundation/components/_section.scss */
  [data-section='horizontal-nav']:not([data-section-resized]):not([data-section-small-style]), .section-container.horizontal-nav:not([data-section-resized]):not([data-section-small-style]) {
    visibility: hidden;
  }
  /* line 55, ../sass/foundation/components/_section.scss */
  [data-section='horizontal-nav'][data-section-small-style], .section-container.horizontal-nav[data-section-small-style] {
    width: 100% !important;
  }
  /* line 58, ../sass/foundation/components/_section.scss */
  [data-section='horizontal-nav'][data-section-small-style] > [data-section-region], [data-section='horizontal-nav'][data-section-small-style] > section, [data-section='horizontal-nav'][data-section-small-style] > .section, .section-container.horizontal-nav[data-section-small-style] > [data-section-region], .section-container.horizontal-nav[data-section-small-style] > section, .section-container.horizontal-nav[data-section-small-style] > .section {
    padding: 0 !important;
    margin: 0 !important;
  }
  /* line 61, ../sass/foundation/components/_section.scss */
  [data-section='horizontal-nav'][data-section-small-style] > [data-section-region] > [data-section-title], [data-section='horizontal-nav'][data-section-small-style] > [data-section-region] > .title, [data-section='horizontal-nav'][data-section-small-style] > section > [data-section-title], [data-section='horizontal-nav'][data-section-small-style] > section > .title, [data-section='horizontal-nav'][data-section-small-style] > .section > [data-section-title], [data-section='horizontal-nav'][data-section-small-style] > .section > .title, .section-container.horizontal-nav[data-section-small-style] > [data-section-region] > [data-section-title], .section-container.horizontal-nav[data-section-small-style] > [data-section-region] > .title, .section-container.horizontal-nav[data-section-small-style] > section > [data-section-title], .section-container.horizontal-nav[data-section-small-style] > section > .title, .section-container.horizontal-nav[data-section-small-style] > .section > [data-section-title], .section-container.horizontal-nav[data-section-small-style] > .section > .title {
    width: 100% !important;
  }
  /* line 369, ../sass/foundation/components/_section.scss */
  [data-section='horizontal-nav'] > section, [data-section='horizontal-nav'] > .section, [data-section='horizontal-nav'] > [data-section-region], .section-container.horizontal-nav > section, .section-container.horizontal-nav > .section, .section-container.horizontal-nav > [data-section-region] {
    position: relative;
    float: left;
  }
  /* line 102, ../sass/foundation/components/_section.scss */
  [data-section='horizontal-nav'] > section > [data-section-title], [data-section='horizontal-nav'] > section > .title, [data-section='horizontal-nav'] > .section > [data-section-title], [data-section='horizontal-nav'] > .section > .title, [data-section='horizontal-nav'] > [data-section-region] > [data-section-title], [data-section='horizontal-nav'] > [data-section-region] > .title, .section-container.horizontal-nav > section > [data-section-title], .section-container.horizontal-nav > section > .title, .section-container.horizontal-nav > .section > [data-section-title], .section-container.horizontal-nav > .section > .title, .section-container.horizontal-nav > [data-section-region] > [data-section-title], .section-container.horizontal-nav > [data-section-region] > .title {
    margin-bottom: 0;
  }
  /* line 104, ../sass/foundation/components/_section.scss */
  [data-section='horizontal-nav'] > section > [data-section-title] a, [data-section='horizontal-nav'] > section > .title a, [data-section='horizontal-nav'] > .section > [data-section-title] a, [data-section='horizontal-nav'] > .section > .title a, [data-section='horizontal-nav'] > [data-section-region] > [data-section-title] a, [data-section='horizontal-nav'] > [data-section-region] > .title a, .section-container.horizontal-nav > section > [data-section-title] a, .section-container.horizontal-nav > section > .title a, .section-container.horizontal-nav > .section > [data-section-title] a, .section-container.horizontal-nav > .section > .title a, .section-container.horizontal-nav > [data-section-region] > [data-section-title] a, .section-container.horizontal-nav > [data-section-region] > .title a {
    width: 100%;
    display: inline-block;
    white-space: nowrap;
  }
  /* line 111, ../sass/foundation/components/_section.scss */
  [data-section='horizontal-nav'] > section > [data-section-content], [data-section='horizontal-nav'] > section > .content, [data-section='horizontal-nav'] > .section > [data-section-content], [data-section='horizontal-nav'] > .section > .content, [data-section='horizontal-nav'] > [data-section-region] > [data-section-content], [data-section='horizontal-nav'] > [data-section-region] > .content, .section-container.horizontal-nav > section > [data-section-content], .section-container.horizontal-nav > section > .content, .section-container.horizontal-nav > .section > [data-section-content], .section-container.horizontal-nav > .section > .content, .section-container.horizontal-nav > [data-section-region] > [data-section-content], .section-container.horizontal-nav > [data-section-region] > .content {
    display: none;
  }
  /* line 116, ../sass/foundation/components/_section.scss */
  [data-section='horizontal-nav'] > section.active > [data-section-content], [data-section='horizontal-nav'] > section.active > .content, [data-section='horizontal-nav'] > .section.active > [data-section-content], [data-section='horizontal-nav'] > .section.active > .content, [data-section='horizontal-nav'] > [data-section-region].active > [data-section-content], [data-section='horizontal-nav'] > [data-section-region].active > .content, .section-container.horizontal-nav > section.active > [data-section-content], .section-container.horizontal-nav > section.active > .content, .section-container.horizontal-nav > .section.active > [data-section-content], .section-container.horizontal-nav > .section.active > .content, .section-container.horizontal-nav > [data-section-region].active > [data-section-content], .section-container.horizontal-nav > [data-section-region].active > .content {
    display: block;
  }
  /* line 119, ../sass/foundation/components/_section.scss */
  [data-section='horizontal-nav'] > section:not(.active), [data-section='horizontal-nav'] > .section:not(.active), [data-section='horizontal-nav'] > [data-section-region]:not(.active), .section-container.horizontal-nav > section:not(.active), .section-container.horizontal-nav > .section:not(.active), .section-container.horizontal-nav > [data-section-region]:not(.active) {
    padding: 0 !important;
  }
  /* line 186, ../sass/foundation/components/_section.scss */
  [data-section='horizontal-nav'] > section > [data-section-title], [data-section='horizontal-nav'] > section > .title, [data-section='horizontal-nav'] > .section > [data-section-title], [data-section='horizontal-nav'] > .section > .title, [data-section='horizontal-nav'] > [data-section-region] > [data-section-title], [data-section='horizontal-nav'] > [data-section-region] > .title, .section-container.horizontal-nav > section > [data-section-title], .section-container.horizontal-nav > section > .title, .section-container.horizontal-nav > .section > [data-section-title], .section-container.horizontal-nav > .section > .title, .section-container.horizontal-nav > [data-section-region] > [data-section-title], .section-container.horizontal-nav > [data-section-region] > .title {
    position: static;
    width: auto;
  }
  /* line 189, ../sass/foundation/components/_section.scss */
  [data-section='horizontal-nav'] > section > [data-section-title] a, [data-section='horizontal-nav'] > section > .title a, [data-section='horizontal-nav'] > .section > [data-section-title] a, [data-section='horizontal-nav'] > .section > .title a, [data-section='horizontal-nav'] > [data-section-region] > [data-section-title] a, [data-section='horizontal-nav'] > [data-section-region] > .title a, .section-container.horizontal-nav > section > [data-section-title] a, .section-container.horizontal-nav > section > .title a, .section-container.horizontal-nav > .section > [data-section-title] a, .section-container.horizontal-nav > .section > .title a, .section-container.horizontal-nav > [data-section-region] > [data-section-title] a, .section-container.horizontal-nav > [data-section-region] > .title a {
    display: block;
  }
  /* line 192, ../sass/foundation/components/_section.scss */
  [data-section='horizontal-nav'] > section > [data-section-content], [data-section='horizontal-nav'] > section > .content, [data-section='horizontal-nav'] > .section > [data-section-content], [data-section='horizontal-nav'] > .section > .content, [data-section='horizontal-nav'] > [data-section-region] > [data-section-content], [data-section='horizontal-nav'] > [data-section-region] > .content, .section-container.horizontal-nav > section > [data-section-content], .section-container.horizontal-nav > section > .content, .section-container.horizontal-nav > .section > [data-section-content], .section-container.horizontal-nav > .section > .content, .section-container.horizontal-nav > [data-section-region] > [data-section-content], .section-container.horizontal-nav > [data-section-region] > .content {
    width: auto;
    position: absolute;
    top: 0;
    left: 0;
    z-index: 999;
    min-width: 12.5em;
  }

  /* line 374, ../sass/foundation/components/_section.scss */
  .section-container.horizontal-nav {
    background: #efefef;
    border: 1px solid #cccccc;
  }
  /* line 207, ../sass/foundation/components/_section.scss */
  .section-container.horizontal-nav > section > .title, .section-container.horizontal-nav > .section > .title {
    background-color: #efefef;
    cursor: pointer;
    border: solid 1px #cccccc;
  }
  /* line 211, ../sass/foundation/components/_section.scss */
  .section-container.horizontal-nav > section > .title a, .section-container.horizontal-nav > .section > .title a {
    padding: 0.9375em;
    color: #676278;
    font-size: 0.875em;
    background: none;
  }
  /* line 217, ../sass/foundation/components/_section.scss */
  .section-container.horizontal-nav > section > .title:hover, .section-container.horizontal-nav > .section > .title:hover {
    background-color: none;
  }
  /* line 220, ../sass/foundation/components/_section.scss */
  .section-container.horizontal-nav > section > .content, .section-container.horizontal-nav > .section > .content {
    padding: 0.9375em;
    background-color: white;
    border: solid 1px #cccccc;
    min-height: 400px;
    overflow: visible;
  }
  /* line 227, ../sass/foundation/components/_section.scss */
  .section-container.horizontal-nav > section > .content > *:last-child, .section-container.horizontal-nav > .section > .content > *:last-child {
    margin-bottom: 0;
  }
  /* line 228, ../sass/foundation/components/_section.scss */
  .section-container.horizontal-nav > section > .content > *:first-child, .section-container.horizontal-nav > .section > .content > *:first-child {
    padding-top: 0;
  }
  /* line 229, ../sass/foundation/components/_section.scss */
  .section-container.horizontal-nav > section > .content > *:last-child:not(.flex-video), .section-container.horizontal-nav > .section > .content > *:last-child:not(.flex-video) {
    padding-bottom: 0;
  }
  /* line 233, ../sass/foundation/components/_section.scss */
  .section-container.horizontal-nav > section.active > .title, .section-container.horizontal-nav > .section.active > .title {
    background: #d5d5d5;
  }
  /* line 235, ../sass/foundation/components/_section.scss */
  .section-container.horizontal-nav > section.active > .title a, .section-container.horizontal-nav > .section.active > .title a {
    color: #676278;
  }
  /* line 241, ../sass/foundation/components/_section.scss */
  .section-container.horizontal-nav > section:not(.active), .section-container.horizontal-nav > .section:not(.active) {
    padding: 0 !important;
  }
}
/* line 384, ../sass/foundation/components/_section.scss */
.no-js [data-section], .no-js .section-container {
  width: 100%;
  position: relative;
  display: block;
  margin-bottom: 1.25em;
}
/* line 55, ../sass/foundation/components/_section.scss */
.no-js [data-section][data-section-small-style], .no-js .section-container[data-section-small-style] {
  width: 100% !important;
}
/* line 58, ../sass/foundation/components/_section.scss */
.no-js [data-section][data-section-small-style] > [data-section-region], .no-js [data-section][data-section-small-style] > section, .no-js [data-section][data-section-small-style] > .section, .no-js .section-container[data-section-small-style] > [data-section-region], .no-js .section-container[data-section-small-style] > section, .no-js .section-container[data-section-small-style] > .section {
  padding: 0 !important;
  margin: 0 !important;
}
/* line 61, ../sass/foundation/components/_section.scss */
.no-js [data-section][data-section-small-style] > [data-section-region] > [data-section-title], .no-js [data-section][data-section-small-style] > [data-section-region] > .title, .no-js [data-section][data-section-small-style] > section > [data-section-title], .no-js [data-section][data-section-small-style] > section > .title, .no-js [data-section][data-section-small-style] > .section > [data-section-title], .no-js [data-section][data-section-small-style] > .section > .title, .no-js .section-container[data-section-small-style] > [data-section-region] > [data-section-title], .no-js .section-container[data-section-small-style] > [data-section-region] > .title, .no-js .section-container[data-section-small-style] > section > [data-section-title], .no-js .section-container[data-section-small-style] > section > .title, .no-js .section-container[data-section-small-style] > .section > [data-section-title], .no-js .section-container[data-section-small-style] > .section > .title {
  width: 100% !important;
}
/* line 386, ../sass/foundation/components/_section.scss */
.no-js [data-section] > section, .no-js [data-section] > .section, .no-js [data-section] > [data-section-region], .no-js .section-container > section, .no-js .section-container > .section, .no-js .section-container > [data-section-region] {
  margin: 0;
}
/* line 102, ../sass/foundation/components/_section.scss */
.no-js [data-section] > section > [data-section-title], .no-js [data-section] > section > .title, .no-js [data-section] > .section > [data-section-title], .no-js [data-section] > .section > .title, .no-js [data-section] > [data-section-region] > [data-section-title], .no-js [data-section] > [data-section-region] > .title, .no-js .section-container > section > [data-section-title], .no-js .section-container > section > .title, .no-js .section-container > .section > [data-section-title], .no-js .section-container > .section > .title, .no-js .section-container > [data-section-region] > [data-section-title], .no-js .section-container > [data-section-region] > .title {
  margin-bottom: 0;
}
/* line 104, ../sass/foundation/components/_section.scss */
.no-js [data-section] > section > [data-section-title] a, .no-js [data-section] > section > .title a, .no-js [data-section] > .section > [data-section-title] a, .no-js [data-section] > .section > .title a, .no-js [data-section] > [data-section-region] > [data-section-title] a, .no-js [data-section] > [data-section-region] > .title a, .no-js .section-container > section > [data-section-title] a, .no-js .section-container > section > .title a, .no-js .section-container > .section > [data-section-title] a, .no-js .section-container > .section > .title a, .no-js .section-container > [data-section-region] > [data-section-title] a, .no-js .section-container > [data-section-region] > .title a {
  width: 100%;
  display: inline-block;
  white-space: nowrap;
}
/* line 111, ../sass/foundation/components/_section.scss */
.no-js [data-section] > section > [data-section-content], .no-js [data-section] > section > .content, .no-js [data-section] > .section > [data-section-content], .no-js [data-section] > .section > .content, .no-js [data-section] > [data-section-region] > [data-section-content], .no-js [data-section] > [data-section-region] > .content, .no-js .section-container > section > [data-section-content], .no-js .section-container > section > .content, .no-js .section-container > .section > [data-section-content], .no-js .section-container > .section > .content, .no-js .section-container > [data-section-region] > [data-section-content], .no-js .section-container > [data-section-region] > .content {
  display: none;
}
/* line 116, ../sass/foundation/components/_section.scss */
.no-js [data-section] > section.active > [data-section-content], .no-js [data-section] > section.active > .content, .no-js [data-section] > .section.active > [data-section-content], .no-js [data-section] > .section.active > .content, .no-js [data-section] > [data-section-region].active > [data-section-content], .no-js [data-section] > [data-section-region].active > .content, .no-js .section-container > section.active > [data-section-content], .no-js .section-container > section.active > .content, .no-js .section-container > .section.active > [data-section-content], .no-js .section-container > .section.active > .content, .no-js .section-container > [data-section-region].active > [data-section-content], .no-js .section-container > [data-section-region].active > .content {
  display: block;
}
/* line 119, ../sass/foundation/components/_section.scss */
.no-js [data-section] > section:not(.active), .no-js [data-section] > .section:not(.active), .no-js [data-section] > [data-section-region]:not(.active), .no-js .section-container > section:not(.active), .no-js .section-container > .section:not(.active), .no-js .section-container > [data-section-region]:not(.active) {
  padding: 0 !important;
}
/* line 126, ../sass/foundation/components/_section.scss */
.no-js [data-section] > section > [data-section-title], .no-js [data-section] > section > .title, .no-js [data-section] > .section > [data-section-title], .no-js [data-section] > .section > .title, .no-js [data-section] > [data-section-region] > [data-section-title], .no-js [data-section] > [data-section-region] > .title, .no-js .section-container > section > [data-section-title], .no-js .section-container > section > .title, .no-js .section-container > .section > [data-section-title], .no-js .section-container > .section > .title, .no-js .section-container > [data-section-region] > [data-section-title], .no-js .section-container > [data-section-region] > .title {
  width: 100%;
}
/* line 390, ../sass/foundation/components/_section.scss */
.no-js .section-container {
  border-top: 1px solid #cccccc;
}
/* line 207, ../sass/foundation/components/_section.scss */
.no-js .section-container > section > .title, .no-js .section-container > .section > .title {
  background-color: #efefef;
  cursor: pointer;
  border: solid 1px #cccccc;
}
/* line 211, ../sass/foundation/components/_section.scss */
.no-js .section-container > section > .title a, .no-js .section-container > .section > .title a {
  padding: 0.9375em;
  color: #676278;
  font-size: 0.875em;
  background: none;
}
/* line 217, ../sass/foundation/components/_section.scss */
.no-js .section-container > section > .title:hover, .no-js .section-container > .section > .title:hover {
  background-color: none;
}
/* line 220, ../sass/foundation/components/_section.scss */
.no-js .section-container > section > .content, .no-js .section-container > .section > .content {
  padding: 0.9375em;
  background-color: white;
  border: solid 1px #cccccc;
  min-height: 400px;
  overflow: visible;
}
/* line 227, ../sass/foundation/components/_section.scss */
.no-js .section-container > section > .content > *:last-child, .no-js .section-container > .section > .content > *:last-child {
  margin-bottom: 0;
}
/* line 228, ../sass/foundation/components/_section.scss */
.no-js .section-container > section > .content > *:first-child, .no-js .section-container > .section > .content > *:first-child {
  padding-top: 0;
}
/* line 229, ../sass/foundation/components/_section.scss */
.no-js .section-container > section > .content > *:last-child:not(.flex-video), .no-js .section-container > .section > .content > *:last-child:not(.flex-video) {
  padding-bottom: 0;
}
/* line 233, ../sass/foundation/components/_section.scss */
.no-js .section-container > section.active > .title, .no-js .section-container > .section.active > .title {
  background: #d5d5d5;
}
/* line 235, ../sass/foundation/components/_section.scss */
.no-js .section-container > section.active > .title a, .no-js .section-container > .section.active > .title a {
  color: #676278;
}
/* line 241, ../sass/foundation/components/_section.scss */
.no-js .section-container > section:not(.active), .no-js .section-container > .section:not(.active) {
  padding: 0 !important;
}
/* line 247, ../sass/foundation/components/_section.scss */
.no-js .section-container > section > .title, .no-js .section-container > .section > .title {
  border-top: none;
}

/* Wrapped around .top-bar to contain to grid width */
/* line 70, ../sass/foundation/components/_top-bar.scss */
.contain-to-grid {
  width: 100%;
  background: white;
}
/* line 74, ../sass/foundation/components/_top-bar.scss */
.contain-to-grid .top-bar {
  margin-bottom: 0px;
}

/* line 78, ../sass/foundation/components/_top-bar.scss */
.fixed {
  left: 0;
  position: fixed;
  top: 0;
  z-index: 99;
}

/* line 86, ../sass/foundation/components/_top-bar.scss */
.top-bar {
  overflow: hidden;
  height: 49px;
  line-height: 49px;
  position: relative;
  background: white;
  margin-bottom: 0px;
  -webkit-box-shadow: 0 2px 8px;
  -moz-box-shadow: 0 2px 8px;
  box-shadow: 0 2px 8px;
  border-bottom: 2px #CCC solid;
}
/* line 99, ../sass/foundation/components/_top-bar.scss */
.top-bar ul {
  margin-bottom: 0;
  list-style: none;
}
/* line 104, ../sass/foundation/components/_top-bar.scss */
.top-bar .row {
  max-width: none;
}
/* line 107, ../sass/foundation/components/_top-bar.scss */
.top-bar form,
.top-bar input {
  margin-bottom: 0;
}
/* line 109, ../sass/foundation/components/_top-bar.scss */
.top-bar input {
  height: 2.45em;
}
/* line 111, ../sass/foundation/components/_top-bar.scss */
.top-bar .button {
  padding-top: .5em;
  padding-bottom: .5em;
  margin-bottom: 0;
}
/* line 114, ../sass/foundation/components/_top-bar.scss */
.top-bar .title-area {
  position: relative;
  margin: 0;
}
/* line 119, ../sass/foundation/components/_top-bar.scss */
.top-bar .name {
  height: 49px;
  margin: 0;
  font-size: 16;
}
/* line 124, ../sass/foundation/components/_top-bar.scss */
.top-bar .name h1 {
  line-height: 49px;
  font-size: xx-large;
  margin: 0;
}
/* line 128, ../sass/foundation/components/_top-bar.scss */
.top-bar .name h1 a {
  font-weight: normal;
  color: #739cb9;
  width: 50%;
  display: block;
  padding: 0 16.33333px;
}
/* line 139, ../sass/foundation/components/_top-bar.scss */
.top-bar .toggle-topbar {
  position: absolute;
  right: 0;
  top: 0;
}
/* line 144, ../sass/foundation/components/_top-bar.scss */
.top-bar .toggle-topbar a {
  color: #739cb9;
  text-transform: uppercase;
  font-size: 0.8125em;
  font-weight: normal;
  position: relative;
  display: block;
  padding: 0 16.33333px;
  height: 49px;
  line-height: 49px;
}
/* line 157, ../sass/foundation/components/_top-bar.scss */
.top-bar .toggle-topbar.menu-icon {
  right: 16.33333px;
  top: 50%;
  margin-top: -16px;
  padding-left: 40px;
}
/* line 163, ../sass/foundation/components/_top-bar.scss */
.top-bar .toggle-topbar.menu-icon a {
  text-indent: -48px;
  width: 34px;
  height: 34px;
  line-height: 33px;
  padding: 0;
  color: #739cb9;
}
/* line 171, ../sass/foundation/components/_top-bar.scss */
.top-bar .toggle-topbar.menu-icon a span {
  position: absolute;
  right: 0;
  display: block;
  width: 16px;
  height: 0;
  -webkit-box-shadow: 0 10px 0 1px #739cb9, 0 16px 0 1px #739cb9, 0 22px 0 1px #739cb9;
  box-shadow: 0 10px 0 1px #739cb9, 0 16px 0 1px #739cb9, 0 22px 0 1px #739cb9;
}
/* line 192, ../sass/foundation/components/_top-bar.scss */
.top-bar.expanded {
  height: auto;
  background: transparent;
}
/* line 196, ../sass/foundation/components/_top-bar.scss */
.top-bar.expanded .title-area {
  background: white;
}
/* line 199, ../sass/foundation/components/_top-bar.scss */
.top-bar.expanded .toggle-topbar a {
  color: #888888;
}
/* line 200, ../sass/foundation/components/_top-bar.scss */
.top-bar.expanded .toggle-topbar a span {
  -webkit-box-shadow: 0 10px 0 1px #888888, 0 16px 0 1px #888888, 0 22px 0 1px #888888;
  box-shadow: 0 10px 0 1px #888888, 0 16px 0 1px #888888, 0 22px 0 1px #888888;
}

/* line 218, ../sass/foundation/components/_top-bar.scss */
.top-bar-section {
  left: 0;
  position: relative;
  width: auto;
  -webkit-transition: left 300ms ease-out;
  -moz-transition: left 300ms ease-out;
  transition: left 300ms ease-out;
}
/* line 224, ../sass/foundation/components/_top-bar.scss */
.top-bar-section ul {
  width: 100%;
  height: auto;
  display: block;
  background: white;
  font-size: 16;
  margin: 0;
}
/* line 234, ../sass/foundation/components/_top-bar.scss */
.top-bar-section .divider,
.top-bar-section [role="separator"] {
  border-bottom: solid 1px white;
  border-top: solid 1px #e6e6e6;
  clear: both;
  height: 1px;
  width: 100%;
}
/* line 243, ../sass/foundation/components/_top-bar.scss */
.top-bar-section ul li > a {
  display: block;
  width: 100%;
  color: #739cb9;
  padding: 12px 0 12px 0;
  padding-left: 16.33333px;
  font-size: 100%;
  font-weight: normal;
  background: white;
}
/* line 253, ../sass/foundation/components/_top-bar.scss */
.top-bar-section ul li > a.button {
  background: #739cb9;
  font-size: 100%;
}
/* line 256, ../sass/foundation/components/_top-bar.scss */
.top-bar-section ul li > a.button.hover {
  background: #5384a6;
}
/* line 260, ../sass/foundation/components/_top-bar.scss */
.top-bar-section ul li > a.button.secondary {
  background: #e9e9e9;
}
/* line 262, ../sass/foundation/components/_top-bar.scss */
.top-bar-section ul li > a.button.secondary.hover {
  background: #d0d0d0;
}
/* line 266, ../sass/foundation/components/_top-bar.scss */
.top-bar-section ul li > a.button.success {
  background: #739cb9;
}
/* line 268, ../sass/foundation/components/_top-bar.scss */
.top-bar-section ul li > a.button.success.hover {
  background: #5384a6;
}
/* line 272, ../sass/foundation/components/_top-bar.scss */
.top-bar-section ul li > a.button.alert {
  background: #c60f13;
}
/* line 274, ../sass/foundation/components/_top-bar.scss */
.top-bar-section ul li > a.button.alert.hover {
  background: #970b0e;
}
/* line 282, ../sass/foundation/components/_top-bar.scss */
.top-bar-section ul li.hover > a {
  background: #f7f7f7;
  color: #676278;
  border-top: 4px #f7f7f7 solid;
}
/* line 289, ../sass/foundation/components/_top-bar.scss */
.top-bar-section ul li.active > a {
  color: #739cb9;
  border-top: 4px #739cb9 solid;
}
/* line 297, ../sass/foundation/components/_top-bar.scss */
.top-bar-section .has-form {
  padding: 16.33333px;
}
/* line 300, ../sass/foundation/components/_top-bar.scss */
.top-bar-section .has-dropdown {
  position: relative;
}
/* line 304, ../sass/foundation/components/_top-bar.scss */
.top-bar-section .has-dropdown > a:after {
  content: "";
  display: block;
  width: 0;
  height: 0;
  border: inset 5px;
  border-color: transparent transparent transparent rgba(255, 255, 255, 0.5);
  border-left-style: solid;
  margin-right: 16.33333px;
  margin-top: -4.5px;
  position: absolute;
  top: 50%;
  right: 0;
}
/* line 314, ../sass/foundation/components/_top-bar.scss */
.top-bar-section .has-dropdown.moved {
  position: static;
}
/* line 315, ../sass/foundation/components/_top-bar.scss */
.top-bar-section .has-dropdown.moved > .dropdown {
  visibility: visible;
}
/* line 322, ../sass/foundation/components/_top-bar.scss */
.top-bar-section .dropdown {
  position: absolute;
  left: 100%;
  top: 0;
  visibility: hidden;
  z-index: 99;
}
/* line 329, ../sass/foundation/components/_top-bar.scss */
.top-bar-section .dropdown li {
  width: 100%;
  height: auto;
}
/* line 333, ../sass/foundation/components/_top-bar.scss */
.top-bar-section .dropdown li a {
  font-weight: normal;
  padding: 8px 16.33333px;
}
/* line 336, ../sass/foundation/components/_top-bar.scss */
.top-bar-section .dropdown li a.parent-link {
  font-weight: normal;
}
/* line 341, ../sass/foundation/components/_top-bar.scss */
.top-bar-section .dropdown li.title h5 {
  margin-bottom: 0;
}
/* line 342, ../sass/foundation/components/_top-bar.scss */
.top-bar-section .dropdown li.title h5 a {
  color: #739cb9;
  line-height: 24.5px;
  display: block;
}
/* line 350, ../sass/foundation/components/_top-bar.scss */
.top-bar-section .dropdown label {
  padding: 8px 16.33333px 2px;
  margin-bottom: 0;
  text-transform: uppercase;
  color: #555555;
  font-weight: bold;
  font-size: 0.625em;
}

/* line 362, ../sass/foundation/components/_top-bar.scss */
.top-bar-js-breakpoint {
  width: 58.75em !important;
  visibility: hidden;
}

/* line 366, ../sass/foundation/components/_top-bar.scss */
.js-generated {
  display: block;
}

@media only screen and (min-width: 58.75em) {
  /* line 371, ../sass/foundation/components/_top-bar.scss */
  .top-bar {
    background: white;
    *zoom: 1;
    overflow: visible;
  }
  /* line 121, ../sass/foundation/components/_global.scss */
  .top-bar:before, .top-bar:after {
    content: " ";
    display: table;
  }
  /* line 122, ../sass/foundation/components/_global.scss */
  .top-bar:after {
    clear: both;
  }
  /* line 376, ../sass/foundation/components/_top-bar.scss */
  .top-bar .toggle-topbar {
    display: none;
  }
  /* line 378, ../sass/foundation/components/_top-bar.scss */
  .top-bar .title-area {
    float: left;
  }
  /* line 379, ../sass/foundation/components/_top-bar.scss */
  .top-bar .name h1 a {
    width: auto;
  }
  /* line 382, ../sass/foundation/components/_top-bar.scss */
  .top-bar input,
  .top-bar .button {
    line-height: 2em;
    font-size: 0.875em;
    height: 2em;
    padding: 0 10px;
    position: relative;
    top: 8px;
  }
  /* line 391, ../sass/foundation/components/_top-bar.scss */
  .top-bar.expanded {
    background: white;
  }

  /* line 394, ../sass/foundation/components/_top-bar.scss */
  .contain-to-grid .top-bar {
    max-width: 62.5em;
    margin: 0 auto;
    margin-bottom: 0px;
  }

  /* line 400, ../sass/foundation/components/_top-bar.scss */
  .top-bar-section {
    -webkit-transition: none 0 0;
    -moz-transition: none 0 0;
    transition: none 0 0;
    left: 0 !important;
  }
  /* line 404, ../sass/foundation/components/_top-bar.scss */
  .top-bar-section ul {
    width: auto;
    height: auto !important;
    display: inline;
  }
  /* line 409, ../sass/foundation/components/_top-bar.scss */
  .top-bar-section ul li {
    float: left;
    border-bottom: 2px #CCC solid;
  }
  /* line 412, ../sass/foundation/components/_top-bar.scss */
  .top-bar-section ul li .js-generated {
    display: none;
  }
  /* line 417, ../sass/foundation/components/_top-bar.scss */
  .top-bar-section li a:not(.button) {
    padding: 0 16.33333px;
    line-height: 44px;
    height: 47px;
    background: white;
    border-top: 4px white solid;
  }
  /* line 423, ../sass/foundation/components/_top-bar.scss */
  .top-bar-section li a:not(.button).hover {
    color: #676278;
  }
  /* line 425, ../sass/foundation/components/_top-bar.scss */
  .top-bar-section li a:focus {
    color: #676278;
    text-decoration: underline;
  }
  /* line 432, ../sass/foundation/components/_top-bar.scss */
  .top-bar-section .has-dropdown > a {
    padding-right: 36.33333px !important;
  }
  /* line 435, ../sass/foundation/components/_top-bar.scss */
  .top-bar-section .has-dropdown > a:after {
    content: "";
    display: block;
    width: 0;
    height: 0;
    border: inset 5px;
    border-color: rgba(255, 255, 255, 0.5) transparent transparent transparent;
    border-top-style: solid;
    margin-top: -2.5px;
    top: 24.5px;
  }
  /* line 442, ../sass/foundation/components/_top-bar.scss */
  .top-bar-section .has-dropdown.moved {
    position: relative;
  }
  /* line 443, ../sass/foundation/components/_top-bar.scss */
  .top-bar-section .has-dropdown.moved > .dropdown {
    visibility: hidden;
  }
  /* line 447, ../sass/foundation/components/_top-bar.scss */
  .top-bar-section .has-dropdown.hover > .dropdown, .top-bar-section .has-dropdown.not-click:hover > .dropdown {
    visibility: visible;
  }
  /* line 454, ../sass/foundation/components/_top-bar.scss */
  .top-bar-section .has-dropdown .dropdown li.has-dropdown > a:after {
    border: none;
    content: "\00bb";
    margin-top: -16px;
    right: 5px;
  }
  /* line 465, ../sass/foundation/components/_top-bar.scss */
  .top-bar-section .dropdown {
    left: 0;
    top: auto;
    background: transparent;
    min-width: 100%;
  }
  /* line 472, ../sass/foundation/components/_top-bar.scss */
  .top-bar-section .dropdown li a {
    color: #739cb9;
    line-height: 1;
    white-space: nowrap;
    padding: 7px 16.33333px;
    background: white;
  }
  /* line 480, ../sass/foundation/components/_top-bar.scss */
  .top-bar-section .dropdown li label {
    white-space: nowrap;
    background: white;
  }
  /* line 486, ../sass/foundation/components/_top-bar.scss */
  .top-bar-section .dropdown li .dropdown {
    left: 100%;
    top: 0;
  }
  /* line 494, ../sass/foundation/components/_top-bar.scss */
  .top-bar-section > ul > .divider, .top-bar-section > ul > [role="separator"] {
    border-bottom: none;
    border-top: none;
    border-right: solid 1px white;
    border-left: solid 1px #e6e6e6;
    clear: none;
    height: 49px;
    width: 0px;
  }
  /* line 504, ../sass/foundation/components/_top-bar.scss */
  .top-bar-section .has-form {
    background: white;
    padding: 0 16.33333px;
    height: 49px;
  }
  /* line 512, ../sass/foundation/components/_top-bar.scss */
  .top-bar-section ul.right li .dropdown {
    left: auto;
    right: 0;
  }
  /* line 516, ../sass/foundation/components/_top-bar.scss */
  .top-bar-section ul.right li .dropdown li .dropdown {
    right: 100%;
  }

  /* line 526, ../sass/foundation/components/_top-bar.scss */
  .no-js .top-bar-section ul li:hover > a {
    background: #f7f7f7;
    color: #676278;
  }
  /* line 532, ../sass/foundation/components/_top-bar.scss */
  .no-js .top-bar-section ul li:active > a {
    background: #676278;
    color: #739cb9;
  }
  /* line 540, ../sass/foundation/components/_top-bar.scss */
  .no-js .top-bar-section .has-dropdown:hover > .dropdown {
    visibility: visible;
  }
}
@-webkit-keyframes rotate {
  /* line 38, ../sass/foundation/components/_orbit.scss */
  from {
    -webkit-transform: rotate(0deg);
  }

  /* line 39, ../sass/foundation/components/_orbit.scss */
  to {
    -webkit-transform: rotate(360deg);
  }
}

@-moz-keyframes rotate {
  /* line 42, ../sass/foundation/components/_orbit.scss */
  from {
    -webkit-transform: rotate(0deg);
  }

  /* line 43, ../sass/foundation/components/_orbit.scss */
  to {
    -webkit-transform: rotate(360deg);
  }
}

@-o-keyframes rotate {
  /* line 46, ../sass/foundation/components/_orbit.scss */
  from {
    -webkit-transform: rotate(0deg);
  }

  /* line 47, ../sass/foundation/components/_orbit.scss */
  to {
    -webkit-transform: rotate(360deg);
  }
}

@keyframes rotate {
  /* line 51, ../sass/foundation/components/_orbit.scss */
  from {
    -webkit-transform: rotate(0deg);
  }

  /* line 52, ../sass/foundation/components/_orbit.scss */
  to {
    -webkit-transform: rotate(360deg);
  }
}

/* Orbit Graceful Loading */
/* line 56, ../sass/foundation/components/_orbit.scss */
.slideshow-wrapper {
  position: relative;
}
/* line 59, ../sass/foundation/components/_orbit.scss */
.slideshow-wrapper ul {
  list-style-type: none;
  margin: 0;
}
/* line 66, ../sass/foundation/components/_orbit.scss */
.slideshow-wrapper ul li,
.slideshow-wrapper ul li .orbit-caption {
  display: none;
}
/* line 69, ../sass/foundation/components/_orbit.scss */
.slideshow-wrapper ul li:first-child {
  display: block;
}
/* line 72, ../sass/foundation/components/_orbit.scss */
.slideshow-wrapper .orbit-container {
  background-color: transparent;
}
/* line 75, ../sass/foundation/components/_orbit.scss */
.slideshow-wrapper .orbit-container li {
  display: block;
}
/* line 77, ../sass/foundation/components/_orbit.scss */
.slideshow-wrapper .orbit-container li .orbit-caption {
  display: block;
}

/* line 83, ../sass/foundation/components/_orbit.scss */
.preloader {
  display: block;
  width: 40px;
  height: 40px;
  position: absolute;
  top: 50%;
  left: 50%;
  margin-top: -20px;
  margin-left: -20px;
  border: solid 3px;
  border-color: #555 #fff;
  -webkit-border-radius: 1000px;
  border-radius: 1000px;
  -webkit-animation-name: rotate;
  -webkit-animation-duration: 1.5s;
  -webkit-animation-iteration-count: infinite;
  -webkit-animation-timing-function: linear;
  -moz-animation-name: rotate;
  -moz-animation-duration: 1.5s;
  -moz-animation-iteration-count: infinite;
  -moz-animation-timing-function: linear;
  -o-animation-name: rotate;
  -o-animation-duration: 1.5s;
  -o-animation-iteration-count: infinite;
  -o-animation-timing-function: linear;
  animation-name: rotate;
  animation-duration: 1.5s;
  animation-iteration-count: infinite;
  animation-timing-function: linear;
}

/* line 115, ../sass/foundation/components/_orbit.scss */
.orbit-container {
  overflow: hidden;
  width: 100%;
  position: relative;
  background: whitesmoke;
}
/* line 121, ../sass/foundation/components/_orbit.scss */
.orbit-container .orbit-slides-container {
  list-style: none;
  margin: 0;
  padding: 0;
  position: relative;
}
/* line 127, ../sass/foundation/components/_orbit.scss */
.orbit-container .orbit-slides-container img {
  display: block;
  max-width: 100%;
}
/* line 129, ../sass/foundation/components/_orbit.scss */
.orbit-container .orbit-slides-container > * {
  position: absolute;
  top: 0;
  width: 100%;
  margin-left: 100%;
}
/* line 135, ../sass/foundation/components/_orbit.scss */
.orbit-container .orbit-slides-container > *:first-child {
  margin-left: 0%;
}
/* line 139, ../sass/foundation/components/_orbit.scss */
.orbit-container .orbit-slides-container > * .orbit-caption {
  position: absolute;
  bottom: 0;
  background-color: black;
  background-color: rgba(0, 0, 0, 0.6);
  color: white;
  width: 100%;
  padding: 10px 14px;
  font-size: 0.875em;
}
/* line 152, ../sass/foundation/components/_orbit.scss */
.orbit-container .orbit-slide-number {
  position: absolute;
  top: 10px;
  left: 10px;
  font-size: 12px;
  color: white;
  background: rgba(0, 0, 0, 0);
  z-index: 10;
}
/* line 157, ../sass/foundation/components/_orbit.scss */
.orbit-container .orbit-slide-number span {
  font-weight: 700;
  padding: 0.3125em;
}
/* line 163, ../sass/foundation/components/_orbit.scss */
.orbit-container .orbit-timer {
  position: absolute;
  top: 10px;
  right: 10px;
  height: 6px;
  width: 100px;
  z-index: 10;
}
/* line 170, ../sass/foundation/components/_orbit.scss */
.orbit-container .orbit-timer .orbit-progress {
  height: 100%;
  background-color: black;
  background-color: rgba(0, 0, 0, 0.6);
  display: block;
  width: 0%;
}
/* line 178, ../sass/foundation/components/_orbit.scss */
.orbit-container .orbit-timer > span {
  display: none;
  position: absolute;
  top: 10px;
  right: 0px;
  width: 11px;
  height: 14px;
  border: solid 4px #000;
  border-top: none;
  border-bottom: none;
}
/* line 191, ../sass/foundation/components/_orbit.scss */
.orbit-container .orbit-timer.paused > span {
  right: -6px;
  top: 9px;
  width: 11px;
  height: 14px;
  border: inset 8px;
  border-right-style: solid;
  border-color: transparent transparent transparent #000;
}
/* line 203, ../sass/foundation/components/_orbit.scss */
.orbit-container:hover .orbit-timer > span {
  display: block;
}
/* line 207, ../sass/foundation/components/_orbit.scss */
.orbit-container .orbit-prev,
.orbit-container .orbit-next {
  position: absolute;
  top: 50%;
  margin-top: -25px;
  background-color: black;
  background-color: rgba(0, 0, 0, 0.6);
  width: 50px;
  height: 60px;
  line-height: 50px;
  color: white;
  text-indent: -9999px !important;
  z-index: 10;
}
/* line 220, ../sass/foundation/components/_orbit.scss */
.orbit-container .orbit-prev > span,
.orbit-container .orbit-next > span {
  position: absolute;
  top: 50%;
  margin-top: -16px;
  display: block;
  width: 0;
  height: 0;
  border: inset 16px;
}
/* line 230, ../sass/foundation/components/_orbit.scss */
.orbit-container .orbit-prev {
  left: 0;
}
/* line 231, ../sass/foundation/components/_orbit.scss */
.orbit-container .orbit-prev > span {
  border-right-style: solid;
  border-color: transparent;
  border-right-color: #fff;
}
/* line 236, ../sass/foundation/components/_orbit.scss */
.orbit-container .orbit-prev:hover > span {
  border-right-color: #ccc;
}
/* line 240, ../sass/foundation/components/_orbit.scss */
.orbit-container .orbit-next {
  right: 0;
}
/* line 241, ../sass/foundation/components/_orbit.scss */
.orbit-container .orbit-next > span {
  border-color: transparent;
  border-left-style: solid;
  border-left-color: #fff;
  left: 50%;
  margin-left: -8px;
}
/* line 248, ../sass/foundation/components/_orbit.scss */
.orbit-container .orbit-next:hover > span {
  border-left-color: #ccc;
}

/* line 254, ../sass/foundation/components/_orbit.scss */
.orbit-bullets {
  margin: 0 auto 30px auto;
  overflow: hidden;
  position: relative;
  top: 10px;
}
/* line 260, ../sass/foundation/components/_orbit.scss */
.orbit-bullets li {
  display: block;
  width: 10px;
  height: 10px;
  background: #999999;
  float: left;
  margin-right: 6px;
  border: solid 1px #555555;
  -webkit-border-radius: 1000px;
  border-radius: 1000px;
}
/* line 270, ../sass/foundation/components/_orbit.scss */
.orbit-bullets li.active {
  background: #555555;
}
/* line 274, ../sass/foundation/components/_orbit.scss */
.orbit-bullets li:last-child {
  margin-right: 0;
}

/* line 281, ../sass/foundation/components/_orbit.scss */
.touch .orbit-container .orbit-prev,
.touch .orbit-container .orbit-next {
  display: none;
}
/* line 284, ../sass/foundation/components/_orbit.scss */
.touch .orbit-bullets {
  display: none;
}

@media only screen and (min-width: 768px) {
  /* line 293, ../sass/foundation/components/_orbit.scss */
  .touch .orbit-container .orbit-prev,
  .touch .orbit-container .orbit-next {
    display: inherit;
  }
  /* line 296, ../sass/foundation/components/_orbit.scss */
  .touch .orbit-bullets {
    display: block;
  }
}
@media only screen and (max-width: 768px) {
  /* line 306, ../sass/foundation/components/_orbit.scss */
  .orbit-stack-on-small .orbit-slides-container {
    height: auto !important;
  }
  /* line 307, ../sass/foundation/components/_orbit.scss */
  .orbit-stack-on-small .orbit-slides-container > * {
    position: relative;
    margin-left: 0% !important;
  }
  /* line 314, ../sass/foundation/components/_orbit.scss */
  .orbit-stack-on-small .orbit-timer,
  .orbit-stack-on-small .orbit-next,
  .orbit-stack-on-small .orbit-prev,
  .orbit-stack-on-small .orbit-bullets {
    display: none;
  }
}
/* line 109, ../sass/foundation/components/_reveal.scss */
.reveal-modal-bg {
  position: fixed;
  height: 100%;
  width: 100%;
  background: black;
  background: rgba(0, 0, 0, 0.45);
  z-index: 98;
  display: none;
  top: 0;
  left: 0;
}

/* line 111, ../sass/foundation/components/_reveal.scss */
.reveal-modal {
  visibility: hidden;
  display: none;
  position: absolute;
  left: 50%;
  z-index: 99;
  height: auto;
  margin-left: -40%;
  width: 80%;
  background-color: white;
  padding: 1.25em;
  border: solid 1px #666666;
  -webkit-box-shadow: 0 0 10px rgba(0, 0, 0, 0.4);
  box-shadow: 0 0 10px rgba(0, 0, 0, 0.4);
  top: 50px;
}
/* line 62, ../sass/foundation/components/_reveal.scss */
.reveal-modal .column,
.reveal-modal .columns {
  min-width: 0;
}
/* line 65, ../sass/foundation/components/_reveal.scss */
.reveal-modal > :first-child {
  margin-top: 0;
}
/* line 66, ../sass/foundation/components/_reveal.scss */
.reveal-modal > :last-child {
  margin-bottom: 0;
}
/* line 115, ../sass/foundation/components/_reveal.scss */
.reveal-modal .close-reveal-modal {
  font-size: 1.375em;
  line-height: 1;
  position: absolute;
  top: 0.5em;
  right: 0.6875em;
  color: #aaaaaa;
  font-weight: bold;
  cursor: pointer;
}

@media only screen and (min-width: 768px) {
  /* line 121, ../sass/foundation/components/_reveal.scss */
  .reveal-modal {
    padding: 1.875em;
    top: 6.25em;
  }
  /* line 124, ../sass/foundation/components/_reveal.scss */
  .reveal-modal.tiny {
    margin-left: -15%;
    width: 30%;
  }
  /* line 125, ../sass/foundation/components/_reveal.scss */
  .reveal-modal.small {
    margin-left: -20%;
    width: 40%;
  }
  /* line 126, ../sass/foundation/components/_reveal.scss */
  .reveal-modal.medium {
    margin-left: -30%;
    width: 60%;
  }
  /* line 127, ../sass/foundation/components/_reveal.scss */
  .reveal-modal.large {
    margin-left: -35%;
    width: 70%;
  }
  /* line 128, ../sass/foundation/components/_reveal.scss */
  .reveal-modal.xlarge {
    margin-left: -47.5%;
    width: 95%;
  }
}
@media print {
  /* line 134, ../sass/foundation/components/_reveal.scss */
  .reveal-modal {
    background: #fff !important;
  }
}
/* Foundation Joyride */
/* line 41, ../sass/foundation/components/_joyride.scss */
.joyride-list {
  display: none;
}

/* Default styles for the container */
/* line 44, ../sass/foundation/components/_joyride.scss */
.joyride-tip-guide {
  display: none;
  position: absolute;
  background: black;
  color: white;
  z-index: 101;
  top: 0;
  left: 2.5%;
  font-family: inherit;
  font-weight: normal;
  width: 95%;
}

/* line 57, ../sass/foundation/components/_joyride.scss */
.lt-ie9 .joyride-tip-guide {
  max-width: 800px;
  left: 50%;
  margin-left: -400px;
}

/* line 63, ../sass/foundation/components/_joyride.scss */
.joyride-content-wrapper {
  width: 100%;
  padding: 1.125em 1.25em 1.5em;
}
/* line 68, ../sass/foundation/components/_joyride.scss */
.joyride-content-wrapper .button {
  margin-bottom: 0 !important;
}

/* Add a little css triangle pip, older browser just miss out on the fanciness of it */
/* line 73, ../sass/foundation/components/_joyride.scss */
.joyride-tip-guide .joyride-nub {
  display: block;
  position: absolute;
  left: 22px;
  width: 0;
  height: 0;
  border: inset 14px;
}
/* line 81, ../sass/foundation/components/_joyride.scss */
.joyride-tip-guide .joyride-nub.top {
  border-top-style: solid;
  border-color: black;
  border-top-color: transparent !important;
  border-left-color: transparent !important;
  border-right-color: transparent !important;
  top: -28px;
}
/* line 89, ../sass/foundation/components/_joyride.scss */
.joyride-tip-guide .joyride-nub.bottom {
  border-bottom-style: solid;
  border-color: black !important;
  border-bottom-color: transparent !important;
  border-left-color: transparent !important;
  border-right-color: transparent !important;
  bottom: -28px;
}
/* line 98, ../sass/foundation/components/_joyride.scss */
.joyride-tip-guide .joyride-nub.right {
  right: -28px;
}
/* line 99, ../sass/foundation/components/_joyride.scss */
.joyride-tip-guide .joyride-nub.left {
  left: -28px;
}

/* Typography */
/* line 109, ../sass/foundation/components/_joyride.scss */
.joyride-tip-guide h1,
.joyride-tip-guide h2,
.joyride-tip-guide h3,
.joyride-tip-guide h4,
.joyride-tip-guide h5,
.joyride-tip-guide h6 {
  line-height: 1.25;
  margin: 0;
  font-weight: bold;
  color: white;
}

/* line 115, ../sass/foundation/components/_joyride.scss */
.joyride-tip-guide p {
  margin: 0 0 1.125em 0;
  font-size: 0.875em;
  line-height: 1.3;
}

/* line 121, ../sass/foundation/components/_joyride.scss */
.joyride-timer-indicator-wrap {
  width: 50px;
  height: 3px;
  border: solid 1px #555555;
  position: absolute;
  right: 1.0625em;
  bottom: 1em;
}

/* line 129, ../sass/foundation/components/_joyride.scss */
.joyride-timer-indicator {
  display: block;
  width: 0;
  height: inherit;
  background: #666666;
}

/* line 136, ../sass/foundation/components/_joyride.scss */
.joyride-close-tip {
  position: absolute;
  right: 12px;
  top: 10px;
  color: #777777 !important;
  text-decoration: none;
  font-size: 30px;
  font-weight: normal;
  line-height: .5 !important;
}
/* line 147, ../sass/foundation/components/_joyride.scss */
.joyride-close-tip:hover, .joyride-close-tip:focus {
  color: #eee !important;
}

/* line 150, ../sass/foundation/components/_joyride.scss */
.joyride-modal-bg {
  position: fixed;
  height: 100%;
  width: 100%;
  background: transparent;
  background: rgba(0, 0, 0, 0.5);
  z-index: 100;
  display: none;
  top: 0;
  left: 0;
  cursor: pointer;
}

/* line 163, ../sass/foundation/components/_joyride.scss */
.joyride-expose-wrapper {
  background-color: #ffffff;
  position: absolute;
  border-radius: 3px;
  z-index: 102;
  -moz-box-shadow: 0px 0px 30px #ffffff;
  -webkit-box-shadow: 0px 0px 15px #ffffff;
  box-shadow: 0px 0px 15px #ffffff;
}

/* line 175, ../sass/foundation/components/_joyride.scss */
.joyride-expose-cover {
  background: transparent;
  border-radius: 3px;
  position: absolute;
  z-index: 9999;
  top: 0px;
  left: 0px;
}

/* Styles for screens that are atleast 768px; */
@media only screen and (min-width: 768px) {
  /* line 187, ../sass/foundation/components/_joyride.scss */
  .joyride-tip-guide {
    width: 300px;
    left: inherit;
  }
  /* line 189, ../sass/foundation/components/_joyride.scss */
  .joyride-tip-guide .joyride-nub.bottom {
    border-color: black !important;
    border-bottom-color: transparent !important;
    border-left-color: transparent !important;
    border-right-color: transparent !important;
    bottom: -28px;
  }
  /* line 196, ../sass/foundation/components/_joyride.scss */
  .joyride-tip-guide .joyride-nub.right {
    border-color: black !important;
    border-top-color: transparent !important;
    border-right-color: transparent !important;
    border-bottom-color: transparent !important;
    top: 22px;
    left: auto;
    right: -28px;
  }
  /* line 204, ../sass/foundation/components/_joyride.scss */
  .joyride-tip-guide .joyride-nub.left {
    border-color: black !important;
    border-top-color: transparent !important;
    border-left-color: transparent !important;
    border-bottom-color: transparent !important;
    top: 22px;
    left: -28px;
    right: auto;
  }
}
/* Clearing Styles */
/* line 36, ../sass/foundation/components/_clearing.scss */
[data-clearing] {
  *zoom: 1;
  margin-bottom: 0;
  margin-left: 0;
  list-style: none;
}
/* line 121, ../sass/foundation/components/_global.scss */
[data-clearing]:before, [data-clearing]:after {
  content: " ";
  display: table;
}
/* line 122, ../sass/foundation/components/_global.scss */
[data-clearing]:after {
  clear: both;
}
/* line 42, ../sass/foundation/components/_clearing.scss */
[data-clearing] li {
  float: left;
  margin-right: 10px;
}

/* line 48, ../sass/foundation/components/_clearing.scss */
.clearing-blackout {
  background: #111111;
  position: fixed;
  width: 100%;
  height: 100%;
  top: 0;
  left: 0;
  z-index: 998;
}
/* line 57, ../sass/foundation/components/_clearing.scss */
.clearing-blackout .clearing-close {
  display: block;
}

/* line 60, ../sass/foundation/components/_clearing.scss */
.clearing-container {
  position: relative;
  z-index: 998;
  height: 100%;
  overflow: hidden;
  margin: 0;
}

/* line 68, ../sass/foundation/components/_clearing.scss */
.visible-img {
  height: 95%;
  position: relative;
}
/* line 72, ../sass/foundation/components/_clearing.scss */
.visible-img img {
  position: absolute;
  left: 50%;
  top: 50%;
  margin-left: -50%;
  max-height: 100%;
  max-width: 100%;
}

/* line 82, ../sass/foundation/components/_clearing.scss */
.clearing-caption {
  color: white;
  line-height: 1.3;
  margin-bottom: 0;
  text-align: center;
  bottom: 0;
  background: #111111;
  width: 100%;
  padding: 10px 30px;
  position: absolute;
  left: 0;
}

/* line 95, ../sass/foundation/components/_clearing.scss */
.clearing-close {
  z-index: 999;
  padding-left: 20px;
  padding-top: 10px;
  font-size: 40px;
  line-height: 1;
  color: white;
  display: none;
}
/* line 105, ../sass/foundation/components/_clearing.scss */
.clearing-close:hover, .clearing-close:focus {
  color: #ccc;
}

/* line 108, ../sass/foundation/components/_clearing.scss */
.clearing-assembled .clearing-container {
  height: 100%;
}
/* line 109, ../sass/foundation/components/_clearing.scss */
.clearing-assembled .clearing-container .carousel > ul {
  display: none;
}

/* line 113, ../sass/foundation/components/_clearing.scss */
.clearing-feature li {
  display: none;
}
/* line 115, ../sass/foundation/components/_clearing.scss */
.clearing-feature li.clearing-featured-img {
  display: block;
}

@media only screen and (min-width: 768px) {
  /* line 123, ../sass/foundation/components/_clearing.scss */
  .clearing-main-prev,
  .clearing-main-next {
    position: absolute;
    height: 100%;
    width: 40px;
    top: 0;
  }
  /* line 128, ../sass/foundation/components/_clearing.scss */
  .clearing-main-prev > span,
  .clearing-main-next > span {
    position: absolute;
    top: 50%;
    display: block;
    width: 0;
    height: 0;
    border: solid 16px;
  }

  /* line 137, ../sass/foundation/components/_clearing.scss */
  .clearing-main-prev {
    left: 0;
  }
  /* line 139, ../sass/foundation/components/_clearing.scss */
  .clearing-main-prev > span {
    left: 5px;
    border-color: transparent;
    border-right-color: white;
  }

  /* line 145, ../sass/foundation/components/_clearing.scss */
  .clearing-main-next {
    right: 0;
  }
  /* line 147, ../sass/foundation/components/_clearing.scss */
  .clearing-main-next > span {
    border-color: transparent;
    border-left-color: white;
  }

  /* line 154, ../sass/foundation/components/_clearing.scss */
  .clearing-main-prev.disabled,
  .clearing-main-next.disabled {
    opacity: 0.5;
  }

  /* line 158, ../sass/foundation/components/_clearing.scss */
  .clearing-assembled .clearing-container .carousel {
    background: #111111;
    height: 150px;
    margin-top: 5px;
  }
  /* line 163, ../sass/foundation/components/_clearing.scss */
  .clearing-assembled .clearing-container .carousel > ul {
    display: block;
    z-index: 999;
    width: 200%;
    height: 100%;
    margin-left: 0;
    position: relative;
    left: 0;
  }
  /* line 172, ../sass/foundation/components/_clearing.scss */
  .clearing-assembled .clearing-container .carousel > ul li {
    display: block;
    width: 175px;
    height: inherit;
    padding: 0;
    float: left;
    overflow: hidden;
    margin-right: 1px;
    position: relative;
    cursor: pointer;
    opacity: 0.4;
  }
  /* line 185, ../sass/foundation/components/_clearing.scss */
  .clearing-assembled .clearing-container .carousel > ul li.fix-height img {
    min-height: 100%;
    height: 100%;
    max-width: none;
  }
  /* line 192, ../sass/foundation/components/_clearing.scss */
  .clearing-assembled .clearing-container .carousel > ul li a.th {
    border: none;
    -webkit-box-shadow: none;
    box-shadow: none;
    display: block;
  }
  /* line 201, ../sass/foundation/components/_clearing.scss */
  .clearing-assembled .clearing-container .carousel > ul li img {
    cursor: pointer !important;
    min-width: 100% !important;
  }
  /* line 206, ../sass/foundation/components/_clearing.scss */
  .clearing-assembled .clearing-container .carousel > ul li.visible {
    opacity: 1;
  }
  /* line 211, ../sass/foundation/components/_clearing.scss */
  .clearing-assembled .clearing-container .visible-img {
    background: #111111;
    overflow: hidden;
    height: 75%;
  }

  /* line 218, ../sass/foundation/components/_clearing.scss */
  .clearing-close {
    position: absolute;
    top: 10px;
    right: 20px;
    padding-left: 0;
    padding-top: 0;
  }
}
/* Foundation Alerts */
/* line 94, ../sass/foundation/components/_alert-boxes.scss */
.alert-box {
  border-style: solid;
  border-width: 1px;
  display: block;
  font-weight: bold;
  margin-bottom: 1.25em;
  position: relative;
  padding: 0.6875em 1.3125em 0.75em 0.6875em;
  font-size: 0.875em;
  background-color: #739cb9;
  border-color: #5384a6;
  color: white;
}
/* line 97, ../sass/foundation/components/_alert-boxes.scss */
.alert-box .close {
  font-size: 1.375em;
  padding: 5px 4px 4px;
  line-height: 0;
  position: absolute;
  top: 0.4375em;
  right: 0.3125em;
  color: #333333;
  opacity: 0.3;
}
/* line 81, ../sass/foundation/components/_alert-boxes.scss */
.alert-box .close:hover, .alert-box .close:focus {
  opacity: 0.5;
}
/* line 99, ../sass/foundation/components/_alert-boxes.scss */
.alert-box.radius {
  -webkit-border-radius: 3px;
  border-radius: 3px;
}
/* line 100, ../sass/foundation/components/_alert-boxes.scss */
.alert-box.round {
  -webkit-border-radius: 1000px;
  border-radius: 1000px;
}
/* line 102, ../sass/foundation/components/_alert-boxes.scss */
.alert-box.success {
  background-color: #739cb9;
  border-color: #5384a6;
  color: white;
}
/* line 103, ../sass/foundation/components/_alert-boxes.scss */
.alert-box.alert {
  background-color: #c60f13;
  border-color: #970b0e;
  color: white;
}
/* line 104, ../sass/foundation/components/_alert-boxes.scss */
.alert-box.secondary {
  background-color: #e9e9e9;
  border-color: #d0d0d0;
  color: #505050;
}

/* Breadcrumbs */
/* line 115, ../sass/foundation/components/_breadcrumbs.scss */
.breadcrumbs {
  display: block;
  padding: 0.5625em 0.875em 0.5625em;
  overflow: hidden;
  margin-left: 0;
  list-style: none;
  border-style: solid;
  border-width: 1px;
  background-color: #f6f6f6;
  border-color: gainsboro;
  -webkit-border-radius: 3px;
  border-radius: 3px;
}
/* line 119, ../sass/foundation/components/_breadcrumbs.scss */
.breadcrumbs > * {
  margin: 0;
  float: left;
  font-size: 0.6875em;
  text-transform: uppercase;
}
/* line 60, ../sass/foundation/components/_breadcrumbs.scss */
.breadcrumbs > *:hover a, .breadcrumbs > *:focus a {
  text-decoration: underline;
}
/* line 63, ../sass/foundation/components/_breadcrumbs.scss */
.breadcrumbs > * a,
.breadcrumbs > * span {
  text-transform: uppercase;
  color: #739cb9;
}
/* line 69, ../sass/foundation/components/_breadcrumbs.scss */
.breadcrumbs > *.current {
  cursor: default;
  color: #333333;
}
/* line 72, ../sass/foundation/components/_breadcrumbs.scss */
.breadcrumbs > *.current a {
  cursor: default;
  color: #333333;
}
/* line 78, ../sass/foundation/components/_breadcrumbs.scss */
.breadcrumbs > *.current:hover, .breadcrumbs > *.current:hover a, .breadcrumbs > *.current:focus, .breadcrumbs > *.current:focus a {
  text-decoration: none;
}
/* line 82, ../sass/foundation/components/_breadcrumbs.scss */
.breadcrumbs > *.unavailable {
  color: #999999;
}
/* line 84, ../sass/foundation/components/_breadcrumbs.scss */
.breadcrumbs > *.unavailable a {
  color: #999999;
}
/* line 89, ../sass/foundation/components/_breadcrumbs.scss */
.breadcrumbs > *.unavailable:hover, .breadcrumbs > *.unavailable:hover a, .breadcrumbs > *.unavailable:focus,
.breadcrumbs > *.unavailable a:focus {
  text-decoration: none;
  color: #999999;
  cursor: default;
}
/* line 96, ../sass/foundation/components/_breadcrumbs.scss */
.breadcrumbs > *:before {
  content: "/";
  color: #aaaaaa;
  margin: 0 0.75em;
  position: relative;
  top: 1px;
}
/* line 104, ../sass/foundation/components/_breadcrumbs.scss */
.breadcrumbs > *:first-child:before {
  content: " ";
  margin: 0;
}

/* Custom Checkbox and Radio Inputs */
/* line 67, ../sass/foundation/components/_custom-forms.scss */
form.custom .hidden-field {
  margin-left: -99999px;
  position: absolute;
  visibility: hidden;
}
/* line 73, ../sass/foundation/components/_custom-forms.scss */
form.custom .custom {
  display: inline-block;
  width: 16px;
  height: 16px;
  position: relative;
  top: -1px;
  /* fix centering issue */
  vertical-align: middle;
  border: solid 1px #cccccc;
  background: white;
}
/* line 83, ../sass/foundation/components/_custom-forms.scss */
form.custom .custom.checkbox {
  -webkit-border-radius: 0px;
  border-radius: 0px;
  padding: 0;
}
/* line 87, ../sass/foundation/components/_custom-forms.scss */
form.custom .custom.radio {
  -webkit-border-radius: 1000px;
  border-radius: 1000px;
  padding: 3px;
}
/* line 92, ../sass/foundation/components/_custom-forms.scss */
form.custom .custom.checkbox:before {
  content: "";
  display: block;
  font-size: 16px;
  color: white;
}
/* line 101, ../sass/foundation/components/_custom-forms.scss */
form.custom .custom.radio.checked:before {
  content: "";
  display: block;
  width: 8px;
  height: 8px;
  -webkit-border-radius: 1000px;
  border-radius: 1000px;
  background: #222222;
  position: relative;
}
/* line 113, ../sass/foundation/components/_custom-forms.scss */
form.custom .custom.checkbox.checked:before {
  content: "\00d7";
  color: #222222;
  position: absolute;
  top: -50%;
  left: 50%;
  margin-top: 4px;
  margin-left: -5px;
}

/* Custom Select Options and Dropdowns */
/* line 127, ../sass/foundation/components/_custom-forms.scss */
form.custom {
  /* Custom input, disabled */
}
/* line 128, ../sass/foundation/components/_custom-forms.scss */
form.custom .custom.dropdown {
  display: block;
  position: relative;
  top: 0;
  height: 2.3125em;
  margin-bottom: 1.25em;
  margin-top: 0px;
  padding: 0px;
  width: 100%;
  background: white;
  background: -moz-linear-gradient(top, white 0%, #f3f3f3 100%);
  background: -webkit-linear-gradient(top, white 0%, #f3f3f3 100%);
  -webkit-box-shadow: none;
  background: linear-gradient(to bottom, #ffffff 0%, #f3f3f3 100%);
  box-shadow: none;
  font-size: 0.875em;
  vertical-align: top;
}
/* line 148, ../sass/foundation/components/_custom-forms.scss */
form.custom .custom.dropdown ul {
  overflow-y: auto;
  max-height: 200px;
}
/* line 153, ../sass/foundation/components/_custom-forms.scss */
form.custom .custom.dropdown .current {
  cursor: default;
  white-space: nowrap;
  line-height: 2.25em;
  color: rgba(0, 0, 0, 0.75);
  text-decoration: none;
  overflow: hidden;
  display: block;
  margin-left: 0.5em;
  margin-right: 2.3125em;
}
/* line 165, ../sass/foundation/components/_custom-forms.scss */
form.custom .custom.dropdown .selector {
  cursor: default;
  position: absolute;
  width: 2.5em;
  height: 2.3125em;
  display: block;
  right: 0;
  top: 0;
}
/* line 173, ../sass/foundation/components/_custom-forms.scss */
form.custom .custom.dropdown .selector:after {
  content: "";
  display: block;
  content: "";
  display: block;
  width: 0;
  height: 0;
  border: inset 5px;
  border-color: #aaaaaa transparent transparent transparent;
  border-top-style: solid;
  position: absolute;
  left: 0.9375em;
  top: 50%;
  margin-top: -3px;
}
/* line 186, ../sass/foundation/components/_custom-forms.scss */
form.custom .custom.dropdown:hover a.selector:after, form.custom .custom.dropdown.open a.selector:after {
  content: "";
  display: block;
  width: 0;
  height: 0;
  border: inset 5px;
  border-color: #222222 transparent transparent transparent;
  border-top-style: solid;
}
/* line 190, ../sass/foundation/components/_custom-forms.scss */
form.custom .custom.dropdown .disabled {
  color: #888888;
}
/* line 192, ../sass/foundation/components/_custom-forms.scss */
form.custom .custom.dropdown .disabled:hover {
  background: transparent;
  color: #888888;
}
/* line 195, ../sass/foundation/components/_custom-forms.scss */
form.custom .custom.dropdown .disabled:hover:after {
  display: none;
}
/* line 199, ../sass/foundation/components/_custom-forms.scss */
form.custom .custom.dropdown.open ul {
  display: block;
  z-index: 10;
  min-width: 100%;
  -moz-box-sizing: content-box;
  -webkit-box-sizing: content-box;
  box-sizing: content-box;
}
/* line 206, ../sass/foundation/components/_custom-forms.scss */
form.custom .custom.dropdown.small {
  max-width: 134px;
}
/* line 207, ../sass/foundation/components/_custom-forms.scss */
form.custom .custom.dropdown.medium {
  max-width: 254px;
}
/* line 208, ../sass/foundation/components/_custom-forms.scss */
form.custom .custom.dropdown.large {
  max-width: 434px;
}
/* line 209, ../sass/foundation/components/_custom-forms.scss */
form.custom .custom.dropdown.expand {
  width: 100% !important;
}
/* line 211, ../sass/foundation/components/_custom-forms.scss */
form.custom .custom.dropdown.open.small ul {
  min-width: 134px;
  -moz-box-sizing: border-box;
  -webkit-box-sizing: border-box;
  box-sizing: border-box;
}
/* line 212, ../sass/foundation/components/_custom-forms.scss */
form.custom .custom.dropdown.open.medium ul {
  min-width: 254px;
  -moz-box-sizing: border-box;
  -webkit-box-sizing: border-box;
  box-sizing: border-box;
}
/* line 213, ../sass/foundation/components/_custom-forms.scss */
form.custom .custom.dropdown.open.large ul {
  min-width: 434px;
  -moz-box-sizing: border-box;
  -webkit-box-sizing: border-box;
  box-sizing: border-box;
}
/* line 216, ../sass/foundation/components/_custom-forms.scss */
form.custom .error .custom.dropdown {
  border-color: #c60f13;
  background-color: rgba(198, 15, 19, 0.1);
  background: rgba(198, 15, 19, 0.1);
  margin-bottom: 0;
}
/* line 230, ../sass/foundation/components/_forms.scss */
form.custom .error .custom.dropdown:focus {
  background: #fafafa;
  border-color: #999999;
}
/* line 222, ../sass/foundation/components/_custom-forms.scss */
form.custom .error .custom.dropdown + small.error {
  margin-top: 0;
}
/* line 226, ../sass/foundation/components/_custom-forms.scss */
form.custom .custom.dropdown ul {
  position: absolute;
  width: auto;
  display: none;
  margin: 0;
  left: -1px;
  top: auto;
  -webkit-box-shadow: 0 2px 2px 0px rgba(0, 0, 0, 0.1);
  box-shadow: 0 2px 2px 0px rgba(0, 0, 0, 0.1);
  margin: 0;
  padding: 0;
  background: white;
  border: solid 1px #cccccc;
  font-size: 16;
}
/* line 243, ../sass/foundation/components/_custom-forms.scss */
form.custom .custom.dropdown ul li {
  color: #555555;
  font-size: 0.875em;
  cursor: default;
  padding-top: 0.25em;
  padding-bottom: 0.25em;
  padding-left: 0.375em;
  padding-right: 2.375em;
  min-height: 1.5em;
  line-height: 1.5em;
  margin: 0;
  white-space: nowrap;
  list-style: none;
}
/* line 257, ../sass/foundation/components/_custom-forms.scss */
form.custom .custom.dropdown ul li.selected {
  background: #eeeeee;
  color: black;
}
/* line 261, ../sass/foundation/components/_custom-forms.scss */
form.custom .custom.dropdown ul li:hover {
  background-color: #e4e4e4;
  color: black;
}
/* line 265, ../sass/foundation/components/_custom-forms.scss */
form.custom .custom.dropdown ul li.selected:hover {
  background: #eeeeee;
  cursor: default;
  color: black;
}
/* line 272, ../sass/foundation/components/_custom-forms.scss */
form.custom .custom.dropdown ul.show {
  display: block;
}
/* line 276, ../sass/foundation/components/_custom-forms.scss */
form.custom .custom.disabled {
  background: #dddddd;
}

/* Keystroke Characters */
/* line 52, ../sass/foundation/components/_keystrokes.scss */
.keystroke,
kbd {
  background-color: #ededed;
  border-color: #dbdbdb;
  color: #222222;
  border-style: solid;
  border-width: 1px;
  margin: 0;
  font-family: "Consolas", "Menlo", "Courier", monospace;
  font-size: 0.875em;
  padding: 0.125em 0.25em 0;
  -webkit-border-radius: 3px;
  border-radius: 3px;
}

/* Labels */
/* line 71, ../sass/foundation/components/_labels.scss */
.label {
  font-weight: bold;
  text-align: center;
  text-decoration: none;
  line-height: 1;
  white-space: nowrap;
  display: inline-block;
  position: relative;
  padding: 0.1875em 0.625em 0.25em;
  font-size: 0.875em;
  background-color: #739cb9;
  color: white;
}
/* line 77, ../sass/foundation/components/_labels.scss */
.label.radius {
  -webkit-border-radius: 3px;
  border-radius: 3px;
}
/* line 78, ../sass/foundation/components/_labels.scss */
.label.round {
  -webkit-border-radius: 1000px;
  border-radius: 1000px;
}
/* line 80, ../sass/foundation/components/_labels.scss */
.label.alert {
  background-color: #c60f13;
  color: white;
}
/* line 81, ../sass/foundation/components/_labels.scss */
.label.success {
  background-color: #739cb9;
  color: white;
}
/* line 82, ../sass/foundation/components/_labels.scss */
.label.secondary {
  background-color: #e9e9e9;
  color: #333333;
}

/* Inline Lists */
/* line 49, ../sass/foundation/components/_inline-lists.scss */
.inline-list {
  margin: 0 auto 0 auto;
  margin-left: -1.375em;
  margin-right: 0;
  padding: 0;
  list-style: none;
  overflow: hidden;
}
/* line 36, ../sass/foundation/components/_inline-lists.scss */
.inline-list > li {
  list-style: none;
  float: left;
  margin-left: 1.375em;
  display: block;
}
/* line 41, ../sass/foundation/components/_inline-lists.scss */
.inline-list > li > * {
  display: block;
}

/* Default Pagination */
/* line 128, ../sass/foundation/components/_pagination.scss */
ul.pagination {
  display: block;
  height: 1.5em;
  margin-left: -0.3125em;
}
/* line 87, ../sass/foundation/components/_pagination.scss */
ul.pagination li {
  height: 1.5em;
  color: #222222;
  font-size: 0.875em;
  margin-left: 0.3125em;
}
/* line 93, ../sass/foundation/components/_pagination.scss */
ul.pagination li a {
  display: block;
  padding: 0.0625em 0.4375em 0.0625em;
  color: #999999;
}
/* line 100, ../sass/foundation/components/_pagination.scss */
ul.pagination li:hover a,
ul.pagination li a:focus {
  background: #e6e6e6;
}
/* line 45, ../sass/foundation/components/_pagination.scss */
ul.pagination li.unavailable a {
  cursor: default;
  color: #999999;
}
/* line 50, ../sass/foundation/components/_pagination.scss */
ul.pagination li.unavailable:hover a, ul.pagination li.unavailable a:focus {
  background: transparent;
}
/* line 57, ../sass/foundation/components/_pagination.scss */
ul.pagination li.current a {
  background: #739cb9;
  color: white;
  font-weight: bold;
  cursor: default;
}
/* line 64, ../sass/foundation/components/_pagination.scss */
ul.pagination li.current a:hover, ul.pagination li.current a:focus {
  background: #739cb9;
}
/* line 110, ../sass/foundation/components/_pagination.scss */
ul.pagination li {
  float: left;
  display: block;
}

/* Pagination centred wrapper */
/* line 133, ../sass/foundation/components/_pagination.scss */
.pagination-centered {
  text-align: center;
}
/* line 110, ../sass/foundation/components/_pagination.scss */
.pagination-centered ul.pagination li {
  float: none;
  display: inline-block;
}

/* Panels */
/* line 66, ../sass/foundation/components/_panels.scss */
.panel {
  border-style: solid;
  border-width: 1px;
  border-color: #d1d1d1;
  margin-bottom: 0px;
  padding: 1.25em;
  background: #ebebeb;
  margin-top: 15px;
}
/* line 44, ../sass/foundation/components/_panels.scss */
.panel > :first-child {
  margin-top: 0;
}
/* line 45, ../sass/foundation/components/_panels.scss */
.panel > :last-child {
  margin-bottom: 0;
}
/* line 50, ../sass/foundation/components/_panels.scss */
.panel h1, .panel h2, .panel h3, .panel h4, .panel h5, .panel h6, .panel p {
  color: #555555;
}
/* line 54, ../sass/foundation/components/_panels.scss */
.panel h1, .panel h2, .panel h3, .panel h4, .panel h5, .panel h6 {
  line-height: 1;
  margin-bottom: 0.625em;
}
/* line 56, ../sass/foundation/components/_panels.scss */
.panel h1.subheader, .panel h2.subheader, .panel h3.subheader, .panel h4.subheader, .panel h5.subheader, .panel h6.subheader {
  line-height: 1.4;
}
/* line 69, ../sass/foundation/components/_panels.scss */
.panel.callout {
  border-style: solid;
  border-width: 1px;
  border-color: #5384a6;
  margin-bottom: 0px;
  padding: 1.25em;
  background: #739cb9;
  -webkit-box-shadow: 0 1px 0 rgba(255, 255, 255, 0.5) inset;
  box-shadow: 0 1px 0 rgba(255, 255, 255, 0.5) inset;
}
/* line 44, ../sass/foundation/components/_panels.scss */
.panel.callout > :first-child {
  margin-top: 0;
}
/* line 45, ../sass/foundation/components/_panels.scss */
.panel.callout > :last-child {
  margin-bottom: 0;
}
/* line 50, ../sass/foundation/components/_panels.scss */
.panel.callout h1, .panel.callout h2, .panel.callout h3, .panel.callout h4, .panel.callout h5, .panel.callout h6, .panel.callout p {
  color: #555555;
}
/* line 54, ../sass/foundation/components/_panels.scss */
.panel.callout h1, .panel.callout h2, .panel.callout h3, .panel.callout h4, .panel.callout h5, .panel.callout h6 {
  line-height: 1;
  margin-bottom: 0.625em;
}
/* line 56, ../sass/foundation/components/_panels.scss */
.panel.callout h1.subheader, .panel.callout h2.subheader, .panel.callout h3.subheader, .panel.callout h4.subheader, .panel.callout h5.subheader, .panel.callout h6.subheader {
  line-height: 1.4;
}
/* line 74, ../sass/foundation/components/_panels.scss */
.panel.radius {
  -webkit-border-radius: 3px;
  border-radius: 3px;
}

/* Pricing Tables */
/* line 121, ../sass/foundation/components/_pricing-tables.scss */
.pricing-table {
  border: solid 1px #dddddd;
  margin-left: 0;
  margin-bottom: 1.25em;
}
/* line 61, ../sass/foundation/components/_pricing-tables.scss */
.pricing-table * {
  list-style: none;
  line-height: 1;
}
/* line 124, ../sass/foundation/components/_pricing-tables.scss */
.pricing-table .title {
  background-color: #dddddd;
  padding: 0.9375em 1.25em;
  text-align: center;
  color: #333333;
  font-weight: bold;
  font-size: 1em;
}
/* line 125, ../sass/foundation/components/_pricing-tables.scss */
.pricing-table .price {
  background-color: #eeeeee;
  padding: 0.9375em 1.25em;
  text-align: center;
  color: #333333;
  font-weight: normal;
  font-size: 1.25em;
}
/* line 126, ../sass/foundation/components/_pricing-tables.scss */
.pricing-table .description {
  background-color: white;
  padding: 0.9375em;
  text-align: center;
  color: #777777;
  font-size: 0.75em;
  font-weight: normal;
  line-height: 1.4;
  border-bottom: dotted 1px #dddddd;
}
/* line 127, ../sass/foundation/components/_pricing-tables.scss */
.pricing-table .bullet-item {
  background-color: white;
  padding: 0.9375em;
  text-align: center;
  color: #333333;
  font-size: 0.875em;
  font-weight: normal;
  border-bottom: dotted 1px #dddddd;
}
/* line 128, ../sass/foundation/components/_pricing-tables.scss */
.pricing-table .cta-button {
  background-color: whitesmoke;
  text-align: center;
  padding: 1.25em 1.25em 0;
}

/* Progress Bar */
/* line 50, ../sass/foundation/components/_progress-bars.scss */
.progress {
  background-color: transparent;
  height: 1.5625em;
  border: 1px solid #cccccc;
  padding: 0.125em;
  margin-bottom: 0.625em;
}
/* line 54, ../sass/foundation/components/_progress-bars.scss */
.progress .meter {
  background: #739cb9;
  height: 100%;
  display: block;
}
/* line 57, ../sass/foundation/components/_progress-bars.scss */
.progress.secondary .meter {
  background: #e9e9e9;
  height: 100%;
  display: block;
}
/* line 58, ../sass/foundation/components/_progress-bars.scss */
.progress.success .meter {
  background: #739cb9;
  height: 100%;
  display: block;
}
/* line 59, ../sass/foundation/components/_progress-bars.scss */
.progress.alert .meter {
  background: #c60f13;
  height: 100%;
  display: block;
}
/* line 61, ../sass/foundation/components/_progress-bars.scss */
.progress.radius {
  -webkit-border-radius: 3px;
  border-radius: 3px;
}
/* line 62, ../sass/foundation/components/_progress-bars.scss */
.progress.radius .meter {
  -webkit-border-radius: 2px;
  border-radius: 2px;
}
/* line 65, ../sass/foundation/components/_progress-bars.scss */
.progress.round {
  -webkit-border-radius: 1000px;
  border-radius: 1000px;
}
/* line 66, ../sass/foundation/components/_progress-bars.scss */
.progress.round .meter {
  -webkit-border-radius: 999px;
  border-radius: 999px;
}

/* Side Nav */
/* line 69, ../sass/foundation/components/_side-nav.scss */
.side-nav {
  display: block;
  margin: 0;
  padding: 0.875em 0;
  list-style-type: none;
  list-style-position: inside;
}
/* line 39, ../sass/foundation/components/_side-nav.scss */
.side-nav li {
  margin: 0px;
  font-size: 15px;
}
/* line 43, ../sass/foundation/components/_side-nav.scss */
.side-nav li a {
  display: block;
  color: #739cb9;
}
/* line 47, ../sass/foundation/components/_side-nav.scss */
.side-nav li a.active {
  color: #676278;
  font-weight: bold;
  border-left: #676278 4px solid;
  text-indent: 10px;
}
/* line 55, ../sass/foundation/components/_side-nav.scss */
.side-nav li.divider {
  border-top: 1px solid;
  height: 0;
  padding: 0;
  list-style: none;
  border-top-color: #e6e6e6;
}

/* Side Nav */
/* line 66, ../sass/foundation/components/_sub-nav.scss */
.sub-nav {
  display: block;
  width: auto;
  overflow: hidden;
  margin: -0.25em 0 1.125em;
  padding-top: 0.25em;
  margin-right: 0;
  margin-left: -0.5625em;
}
/* line 38, ../sass/foundation/components/_sub-nav.scss */
.sub-nav dt,
.sub-nav dd {
  float: left;
  display: inline;
  margin-left: 0.5625em;
  margin-bottom: 0.625em;
  font-weight: normal;
  font-size: 0.875em;
}
/* line 46, ../sass/foundation/components/_sub-nav.scss */
.sub-nav dt a,
.sub-nav dd a {
  color: #999999;
  text-decoration: none;
}
/* line 50, ../sass/foundation/components/_sub-nav.scss */
.sub-nav dt.active a,
.sub-nav dd.active a {
  -webkit-border-radius: 4px;
  border-radius: 4px;
  font-weight: bold;
  background: #739cb9;
  padding: 0.5em 0.75em;
  cursor: default;
  color: white;
}

/* Foundation Switches */
@media only screen {
  /* line 234, ../sass/foundation/components/_switch.scss */
  div.switch {
    position: relative;
    width: 100%;
    padding: 0;
    display: block;
    overflow: hidden;
    border-style: solid;
    border-width: 1px;
    margin-bottom: 1.25em;
    -webkit-animation: webkitSiblingBugfix infinite 1s;
    height: 36px;
    background: white;
    border-color: #cccccc;
  }
  /* line 59, ../sass/foundation/components/_switch.scss */
  div.switch label {
    position: relative;
    left: 0;
    z-index: 2;
    float: left;
    width: 50%;
    height: 100%;
    margin: 0;
    font-weight: bold;
    text-align: left;
    -webkit-transition: all 0.1s ease-out;
    -moz-transition: all 0.1s ease-out;
    transition: all 0.1s ease-out;
  }
  /* line 76, ../sass/foundation/components/_switch.scss */
  div.switch input {
    position: absolute;
    z-index: 3;
    opacity: 0;
    width: 100%;
    height: 100%;
    -moz-appearance: none;
  }
  /* line 86, ../sass/foundation/components/_switch.scss */
  div.switch input:hover, div.switch input:focus {
    cursor: pointer;
  }
  /* line 92, ../sass/foundation/components/_switch.scss */
  div.switch span:last-child {
    position: absolute;
    top: -1px;
    left: -1px;
    z-index: 1;
    display: block;
    padding: 0;
    border-width: 1px;
    border-style: solid;
    -webkit-transition: all 0.1s ease-out;
    -moz-transition: all 0.1s ease-out;
    transition: all 0.1s ease-out;
  }
  /* line 107, ../sass/foundation/components/_switch.scss */
  div.switch input:not(:checked) + label {
    opacity: 0;
  }
  /* line 110, ../sass/foundation/components/_switch.scss */
  div.switch input:checked {
    display: none !important;
  }
  /* line 111, ../sass/foundation/components/_switch.scss */
  div.switch input {
    left: 0;
    display: block !important;
  }
  /* line 115, ../sass/foundation/components/_switch.scss */
  div.switch input:first-of-type + label,
  div.switch input:first-of-type + span + label {
    left: -50%;
  }
  /* line 117, ../sass/foundation/components/_switch.scss */
  div.switch input:first-of-type:checked + label,
  div.switch input:first-of-type:checked + span + label {
    left: 0%;
  }
  /* line 121, ../sass/foundation/components/_switch.scss */
  div.switch input:last-of-type + label,
  div.switch input:last-of-type + span + label {
    right: -50%;
    left: auto;
    text-align: right;
  }
  /* line 123, ../sass/foundation/components/_switch.scss */
  div.switch input:last-of-type:checked + label,
  div.switch input:last-of-type:checked + span + label {
    right: 0%;
    left: auto;
  }
  /* line 126, ../sass/foundation/components/_switch.scss */
  div.switch span.custom {
    display: none !important;
  }
  /* line 132, ../sass/foundation/components/_switch.scss */
  form.custom div.switch .hidden-field {
    margin-left: auto;
    position: absolute;
    visibility: visible;
  }
  /* line 144, ../sass/foundation/components/_switch.scss */
  div.switch label {
    padding: 0 0.375em;
    line-height: 2.3em;
    font-size: 0.875em;
  }
  /* line 152, ../sass/foundation/components/_switch.scss */
  div.switch input:first-of-type:checked ~ span:last-child {
    left: 100%;
    margin-left: -2.1875em;
  }
  /* line 158, ../sass/foundation/components/_switch.scss */
  div.switch span:last-child {
    width: 2.25em;
    height: 2.25em;
  }
  /* line 172, ../sass/foundation/components/_switch.scss */
  div.switch span:last-child {
    border-color: #b3b3b3;
    background: white;
    background: -moz-linear-gradient(top, white 0%, #f2f2f2 100%);
    background: -webkit-linear-gradient(top, white 0%, #f2f2f2 100%);
    background: linear-gradient(to bottom, #ffffff 0%, #f2f2f2 100%);
    -webkit-box-shadow: 2px 0 10px 0 rgba(0, 0, 0, 0.07), 1000px 0 0 1000px white, -2px 0 10px 0 rgba(0, 0, 0, 0.07), -1000px 0 0 1000px whitesmoke;
    box-shadow: 2px 0 10px 0 rgba(0, 0, 0, 0.07), 1000px 0 0 980px white, -2px 0 10px 0 rgba(0, 0, 0, 0.07), -1000px 0 0 1000px whitesmoke;
  }
  /* line 196, ../sass/foundation/components/_switch.scss */
  div.switch:hover span:last-child, div.switch:focus span:last-child {
    background: white;
    background: -moz-linear-gradient(top, white 0%, #e6e6e6 100%);
    background: -webkit-linear-gradient(top, white 0%, #e6e6e6 100%);
    background: linear-gradient(to bottom, #ffffff 0%, #e6e6e6 100%);
  }
  /* line 206, ../sass/foundation/components/_switch.scss */
  div.switch:active {
    background: transparent;
  }
  /* line 238, ../sass/foundation/components/_switch.scss */
  div.switch.large {
    height: 44px;
  }
  /* line 144, ../sass/foundation/components/_switch.scss */
  div.switch.large label {
    padding: 0 0.375em;
    line-height: 2.3em;
    font-size: 1.0625em;
  }
  /* line 152, ../sass/foundation/components/_switch.scss */
  div.switch.large input:first-of-type:checked ~ span:last-child {
    left: 100%;
    margin-left: -2.6875em;
  }
  /* line 158, ../sass/foundation/components/_switch.scss */
  div.switch.large span:last-child {
    width: 2.75em;
    height: 2.75em;
  }
  /* line 241, ../sass/foundation/components/_switch.scss */
  div.switch.small {
    height: 28px;
  }
  /* line 144, ../sass/foundation/components/_switch.scss */
  div.switch.small label {
    padding: 0 0.375em;
    line-height: 2.1em;
    font-size: 0.75em;
  }
  /* line 152, ../sass/foundation/components/_switch.scss */
  div.switch.small input:first-of-type:checked ~ span:last-child {
    left: 100%;
    margin-left: -1.6875em;
  }
  /* line 158, ../sass/foundation/components/_switch.scss */
  div.switch.small span:last-child {
    width: 1.75em;
    height: 1.75em;
  }
  /* line 244, ../sass/foundation/components/_switch.scss */
  div.switch.tiny {
    height: 22px;
  }
  /* line 144, ../sass/foundation/components/_switch.scss */
  div.switch.tiny label {
    padding: 0 0.375em;
    line-height: 1.9em;
    font-size: 0.6875em;
  }
  /* line 152, ../sass/foundation/components/_switch.scss */
  div.switch.tiny input:first-of-type:checked ~ span:last-child {
    left: 100%;
    margin-left: -1.3125em;
  }
  /* line 158, ../sass/foundation/components/_switch.scss */
  div.switch.tiny span:last-child {
    width: 1.375em;
    height: 1.375em;
  }
  /* line 247, ../sass/foundation/components/_switch.scss */
  div.switch.radius {
    -webkit-border-radius: 4px;
    border-radius: 4px;
  }
  /* line 248, ../sass/foundation/components/_switch.scss */
  div.switch.radius span:last-child {
    -webkit-border-radius: 3px;
    border-radius: 3px;
  }
  /* line 252, ../sass/foundation/components/_switch.scss */
  div.switch.round {
    -webkit-border-radius: 1000px;
    border-radius: 1000px;
  }
  /* line 253, ../sass/foundation/components/_switch.scss */
  div.switch.round span:last-child {
    -webkit-border-radius: 999px;
    border-radius: 999px;
  }
  /* line 254, ../sass/foundation/components/_switch.scss */
  div.switch.round label {
    padding: 0 0.5625em;
  }

  @-webkit-keyframes webkitSiblingBugfix {
    /* line 259, ../sass/foundation/components/_switch.scss */
    from {
      position: relative;
    }

    /* line 259, ../sass/foundation/components/_switch.scss */
    to {
      position: relative;
    }
}
}
/* line 11, ../sass/foundation/components/_magellan.scss */
[data-magellan-expedition] {
  background: white;
  z-index: 50;
  min-width: 100%;
  padding: 10px;
}
/* line 17, ../sass/foundation/components/_magellan.scss */
[data-magellan-expedition] .sub-nav {
  margin-bottom: 0;
}
/* line 19, ../sass/foundation/components/_magellan.scss */
[data-magellan-expedition] .sub-nav dd {
  margin-bottom: 0;
}

/* Tables */
/* line 80, ../sass/foundation/components/_tables.scss */
table {
  background: white;
  margin-bottom: 1.25em;
  border: solid 1px #dddddd;
}
/* line 42, ../sass/foundation/components/_tables.scss */
table thead,
table tfoot {
  background: whitesmoke;
  font-weight: bold;
}
/* line 48, ../sass/foundation/components/_tables.scss */
table thead tr th,
table thead tr td,
table tfoot tr th,
table tfoot tr td {
  padding: 0.5em 0.625em 0.625em;
  font-size: 0.875em;
  color: #222222;
  text-align: left;
}
/* line 59, ../sass/foundation/components/_tables.scss */
table tr th,
table tr td {
  padding: 0.5625em 0.625em;
  font-size: 0.875em;
  color: #222222;
}
/* line 67, ../sass/foundation/components/_tables.scss */
table tr.even, table tr.alt, table tr:nth-of-type(even) {
  background: #eeeeee;
}
/* line 74, ../sass/foundation/components/_tables.scss */
table thead tr th,
table tfoot tr th,
table tbody tr td,
table tr td,
table tfoot tr td {
  display: table-cell;
  line-height: 1.125em;
}

/* Image Thumbnails */
/* line 45, ../sass/foundation/components/_thumbs.scss */
.th {
  line-height: 0;
  display: inline-block;
  border: solid 4px white;
  -webkit-box-shadow: 0 0 0 1px rgba(0, 0, 0, 0.2);
  box-shadow: 0 0 0 1px rgba(0, 0, 0, 0.2);
  -webkit-transition: all 200ms ease-out;
  -moz-transition: all 200ms ease-out;
  transition: all 200ms ease-out;
}
/* line 32, ../sass/foundation/components/_thumbs.scss */
.th:hover, .th:focus {
  -webkit-box-shadow: 0 0 6px 1px rgba(115, 156, 185, 0.5);
  box-shadow: 0 0 6px 1px rgba(115, 156, 185, 0.5);
}
/* line 49, ../sass/foundation/components/_thumbs.scss */
.th.radius {
  -webkit-border-radius: 3px;
  border-radius: 3px;
}

/* line 51, ../sass/foundation/components/_thumbs.scss */
a.th {
  display: inline-block;
}

/* Tooltips */
/* line 29, ../sass/foundation/components/_tooltips.scss */
.has-tip {
  border-bottom: 0px;
  cursor: none;
  font-weight: bold;
  color: #333333;
}
/* line 36, ../sass/foundation/components/_tooltips.scss */
.has-tip:hover, .has-tip:focus {
  border-bottom: 0px;
  color: #739cb9;
}
/* line 42, ../sass/foundation/components/_tooltips.scss */
.has-tip.tip-left, .has-tip.tip-right {
  float: none !important;
}

/* line 45, ../sass/foundation/components/_tooltips.scss */
.tooltip {
  display: none;
  position: absolute;
  z-index: 999;
  font-weight: bold;
  font-size: 0.9375em;
  line-height: 1.3;
  padding: 0.5em;
  max-width: 85%;
  left: 50%;
  width: 100%;
  color: white;
  background: #739cb9;
  -webkit-border-radius: 3px;
  border-radius: 3px;
}
/* line 60, ../sass/foundation/components/_tooltips.scss */
.tooltip > .nub {
  display: block;
  left: 5px;
  position: absolute;
  width: 0;
  height: 0;
  border: solid 5px;
  border-color: transparent transparent #739cb9 transparent;
  top: -10px;
}
/* line 71, ../sass/foundation/components/_tooltips.scss */
.tooltip.opened {
  color: #739cb9 !important;
  border-bottom: 0px !important;
}

/* line 77, ../sass/foundation/components/_tooltips.scss */
.tap-to-close {
  display: block;
  font-size: 0.625em;
  color: white;
  font-weight: normal;
}

@media only screen and (min-width: 768px) {
  /* line 86, ../sass/foundation/components/_tooltips.scss */
  .tooltip > .nub {
    border-color: transparent transparent #739cb9 transparent;
    top: -10px;
  }
  /* line 90, ../sass/foundation/components/_tooltips.scss */
  .tooltip.tip-top > .nub {
    border-color: #739cb9 transparent transparent transparent;
    top: auto;
    bottom: -10px;
  }
  /* line 97, ../sass/foundation/components/_tooltips.scss */
  .tooltip.tip-left, .tooltip.tip-right {
    float: none !important;
  }
  /* line 99, ../sass/foundation/components/_tooltips.scss */
  .tooltip.tip-left > .nub {
    border-color: transparent transparent transparent #739cb9;
    right: -10px;
    left: auto;
    top: 50%;
    margin-top: -5px;
  }
  /* line 106, ../sass/foundation/components/_tooltips.scss */
  .tooltip.tip-right > .nub {
    border-color: transparent #739cb9 transparent transparent;
    right: auto;
    left: -10px;
    top: 50%;
    margin-top: -5px;
  }
}
@media only screen and (max-width: 767px) {
  /* line 128, ../sass/foundation/components/_dropdown.scss */
  .f-dropdown {
    max-width: 100%;
    left: 0;
  }
}
/* Foundation Dropdowns */
/* line 135, ../sass/foundation/components/_dropdown.scss */
.f-dropdown {
  position: absolute;
  top: -9999px;
  list-style: none;
  margin-left: 0;
  width: 100%;
  max-height: none;
  height: auto;
  background: white;
  border: solid 1px #cccccc;
  font-size: 16;
  z-index: 99;
  margin-top: 2px;
  max-width: 200px;
}
/* line 50, ../sass/foundation/components/_dropdown.scss */
.f-dropdown > *:first-child {
  margin-top: 0;
}
/* line 51, ../sass/foundation/components/_dropdown.scss */
.f-dropdown > *:last-child {
  margin-bottom: 0;
}
/* line 76, ../sass/foundation/components/_dropdown.scss */
.f-dropdown:before {
  content: "";
  display: block;
  width: 0;
  height: 0;
  border: inset 6px;
  border-color: transparent transparent white transparent;
  border-bottom-style: solid;
  position: absolute;
  top: -12px;
  left: 10px;
  z-index: 99;
}
/* line 83, ../sass/foundation/components/_dropdown.scss */
.f-dropdown:after {
  content: "";
  display: block;
  width: 0;
  height: 0;
  border: inset 7px;
  border-color: transparent transparent #cccccc transparent;
  border-bottom-style: solid;
  position: absolute;
  top: -14px;
  left: 9px;
  z-index: 98;
}
/* line 91, ../sass/foundation/components/_dropdown.scss */
.f-dropdown.right:before {
  left: auto;
  right: 10px;
}
/* line 95, ../sass/foundation/components/_dropdown.scss */
.f-dropdown.right:after {
  left: auto;
  right: 9px;
}
/* line 139, ../sass/foundation/components/_dropdown.scss */
.f-dropdown li {
  font-size: 0.875em;
  cursor: pointer;
  line-height: 1.125em;
  margin: 0;
}
/* line 115, ../sass/foundation/components/_dropdown.scss */
.f-dropdown li:hover, .f-dropdown li:focus {
  background: #eeeeee;
}
/* line 117, ../sass/foundation/components/_dropdown.scss */
.f-dropdown li a {
  display: block;
  padding: 0.3125em 0.625em;
  color: #555555;
}
/* line 142, ../sass/foundation/components/_dropdown.scss */
.f-dropdown.content {
  position: absolute;
  top: -9999px;
  list-style: none;
  margin-left: 0;
  padding: 1.25em;
  width: 100%;
  height: auto;
  max-height: none;
  background: white;
  border: solid 1px #cccccc;
  font-size: 16;
  z-index: 99;
  max-width: 200px;
}
/* line 50, ../sass/foundation/components/_dropdown.scss */
.f-dropdown.content > *:first-child {
  margin-top: 0;
}
/* line 51, ../sass/foundation/components/_dropdown.scss */
.f-dropdown.content > *:last-child {
  margin-bottom: 0;
}
/* line 145, ../sass/foundation/components/_dropdown.scss */
.f-dropdown.tiny {
  max-width: 200px;
}
/* line 146, ../sass/foundation/components/_dropdown.scss */
.f-dropdown.small {
  max-width: 300px;
}
/* line 147, ../sass/foundation/components/_dropdown.scss */
.f-dropdown.medium {
  max-width: 500px;
}
/* line 148, ../sass/foundation/components/_dropdown.scss */
.f-dropdown.large {
  max-width: 800px;
}
html, body {
  height:100%;
}
/* line 12, ../../../../../../../../../../Ruby193/lib/ruby/gems/1.9.1/gems/compass-0.12.2/frameworks/compass/stylesheets/compass/layout/_sticky-footer.scss */
#layout {
  clear: both;
  min-height: 100%;
  height: auto !important;
  height: 100%;
  margin-bottom: -25px;
}
/* line 18, ../../../../../../../../../../Ruby193/lib/ruby/gems/1.9.1/gems/compass-0.12.2/frameworks/compass/stylesheets/compass/layout/_sticky-footer.scss */
#layout #layout_footer {
  height: 25px;
}

/* line 20, ../../../../../../../../../../Ruby193/lib/ruby/gems/1.9.1/gems/compass-0.12.2/frameworks/compass/stylesheets/compass/layout/_sticky-footer.scss */
#footer {
  clear: both;
  position: relative;
  height: 25px;
  padding-top:2px;
}

/* line 13, ../sass/codalab.scss */
a:focus {
  outline: none;
}

/* line 14, ../sass/codalab.scss */
body {
  font-size: 100%;
}

@media only screen {
  /* line 19, ../sass/codalab.scss */
  button, .button {
    box-shadow: none;
  }

  /* line 22, ../sass/codalab.scss */
  button.selected, .button.selected {
    background-color: #739CB9;
    border-color: #5384a6;
  }
}
/* line 29, ../sass/codalab.scss */
.column-selectable:last-child {
  float: none !important;
}

/* Panels */
/* line 38, ../sass/codalab.scss */
.panel {
  border-style: solid;
  border-width: 1px;
  border-color: #d1d1d1;
  margin-bottom: 0px;
  padding: 1.25em;
  background: #ebebeb;
  margin-top: 15px;
}
/* line 44, ../sass/foundation/components/_panels.scss */
.panel > :first-child {
  margin-top: 0;
}
/* line 45, ../sass/foundation/components/_panels.scss */
.panel > :last-child {
  margin-bottom: 0;
}
/* line 50, ../sass/foundation/components/_panels.scss */
.panel h1, .panel h2, .panel h3, .panel h4, .panel h5, .panel h6, .panel p {
  color: #555555;
}
/* line 54, ../sass/foundation/components/_panels.scss */
.panel h1, .panel h2, .panel h3, .panel h4, .panel h5, .panel h6 {
  line-height: 1;
  margin-bottom: 0.625em;
}
/* line 56, ../sass/foundation/components/_panels.scss */
.panel h1.subheader, .panel h2.subheader, .panel h3.subheader, .panel h4.subheader, .panel h5.subheader, .panel h6.subheader {
  line-height: 1.4;
}






/* line 84, ../sass/codalab.scss */
li a.active {
  color: #676278;
  font-weight: bold;
  border-left: #676278 4px solid;
  text-indent: 10px;
}

/* Default header styles */
/* line 142, ../sass/codalab.scss */
h1, h2, h3 {
  font-family: 'Segoe UI Light', 'Segoe Light', 'Segoe UI', 'Helvetica Neue', Helvetica, Arial, sans-serif;
  font-weight: 100;
  font-style: normal;
  color: #666666;
  text-rendering: optimizeLegibility;
  margin-top: 0.2em;
  margin-bottom: 0.5em;
  line-height: 1.2125em;
}
/* line 152, ../sass/codalab.scss */
h1 small, h2 small, h3 small {
  font-size: 70%;
  color: #999999;
  line-height: 0;
}

/* for main index page signup block */
/* line 163, ../sass/codalab.scss */
.signupblock {
  /*  border-style: solid; */
  border-width: 1px;
  border-color: #d1d1d1;
  margin-bottom: 30px;
  /* padding-left: 30px; */
  /* padding-right: 30px; */
  /* background: #ebebeb; */
  margin-top: 15px;
}

/* Fork me on Github */
/* line 176, ../sass/codalab.scss */
.ribbon {
  z-index: 1;
  background-color: #7FA4C0;
  overflow: hidden;
  white-space: nowrap;
  /* top left corner */
  position: absolute;
  left: -50px;
  top: 60px;
  /* 45 deg ccw rotation */
  -webkit-transform: rotate(-45deg) translate3d(0, 0, 0);
  -moz-transform: rotate(-45deg);
  -ms-transform: rotate(-45deg);
  -o-transform: rotate(-45deg);
  transform: rotate(-45deg);
  /* shadow */
  -webkit-box-shadow: 0 0 10px #888;
  -moz-box-shadow: 0 0 10px #888;
  box-shadow: 0 0 10px #888;
}
/* line 195, ../sass/codalab.scss */
.ribbon a {
  border: 1px solid #52697A;
  color: #fff;
  display: block;
  font: bold 81.25% 'Helvetica Neue', Helvetica, Arial, sans-serif;
  margin: 1px 0;
  padding: 10px 50px;
  text-align: center;
  text-decoration: none;
  /* shadow */
  text-shadow: 0 0 5px #444;
}

/* line 209, ../sass/codalab.scss */
.padbottom {
  padding-bottom: 20px;
}

/* line 213, ../sass/codalab.scss */
.indent {
  padding-left: 20px;
<<<<<<< HEAD
=======
}




/* new styles start here */
.header-space {
  padding-top:49px;
}
#worksheet-message {
  padding-top:30px;
}
#bundle-message {
  padding:20px 0;
}
#worksheet-content {
  line-height:1.2em;
}
#worksheet-content .worksheet-name {
  border-bottom:1px solid #ddd;
  margin-bottom:1.875em;
}
#worksheet-content .worksheet-name h1 {
  text-indent:65px;
  margin-top:.75em;
  font-size:2.75em
}
#worksheet-content h1, #worksheet-content h3, #worksheet-content h3 {
  margin:.85em 0 .5em 0;
  font-weight:200;
}
#worksheet-content h1 {
  font-size:2.25em;
}
#worksheet-content h2 {
  font-size:1.75em;
}
#worksheet-content h3 {
  font-size:1.25em;
}
#worksheet-content.shortcuts-on .focused {
  background:#FFFEF4;
  box-shadow:0 0 3px #739cb9;
}
table.table {
  border-collapse: separate;
  border-spacing: 2px;
}
table.table th {
  font-weight:bold;
}
table.table tr th, table.table tr td {
  color:#555;
}
table.table-responsive {
  width:100%;
  max-width:100%;
  border:none;
  margin-bottom:0;
}
.type-table, .table-wrapper {
  width: 100%;
  margin-bottom: 1.75em;
  overflow-x: auto;
  overflow-y: hidden;
  -webkit-overflow-scrolling: touch;
  -ms-overflow-style: -ms-autohiding-scrollbar;
  border: 1px solid #ddd;
}
table.table-responsive > thead > tr > th, 
table.table-responsive > tbody > tr > th, 
table.table-responsive > tfoot > tr > th, 
table.table-responsive > thead > tr > td, 
table.table-responsive > tbody > tr > td, 
table.table-responsive > tfoot > tr > td {
  white-space: nowrap;
}
#worksheet-content hr {
  margin:1em 0;
}
#worksheet-content p {
  margin-bottom:1em;
>>>>>>> 18579469
}<|MERGE_RESOLUTION|>--- conflicted
+++ resolved
@@ -7825,89 +7825,4 @@
 /* line 213, ../sass/codalab.scss */
 .indent {
   padding-left: 20px;
-<<<<<<< HEAD
-=======
-}
-
-
-
-
-/* new styles start here */
-.header-space {
-  padding-top:49px;
-}
-#worksheet-message {
-  padding-top:30px;
-}
-#bundle-message {
-  padding:20px 0;
-}
-#worksheet-content {
-  line-height:1.2em;
-}
-#worksheet-content .worksheet-name {
-  border-bottom:1px solid #ddd;
-  margin-bottom:1.875em;
-}
-#worksheet-content .worksheet-name h1 {
-  text-indent:65px;
-  margin-top:.75em;
-  font-size:2.75em
-}
-#worksheet-content h1, #worksheet-content h3, #worksheet-content h3 {
-  margin:.85em 0 .5em 0;
-  font-weight:200;
-}
-#worksheet-content h1 {
-  font-size:2.25em;
-}
-#worksheet-content h2 {
-  font-size:1.75em;
-}
-#worksheet-content h3 {
-  font-size:1.25em;
-}
-#worksheet-content.shortcuts-on .focused {
-  background:#FFFEF4;
-  box-shadow:0 0 3px #739cb9;
-}
-table.table {
-  border-collapse: separate;
-  border-spacing: 2px;
-}
-table.table th {
-  font-weight:bold;
-}
-table.table tr th, table.table tr td {
-  color:#555;
-}
-table.table-responsive {
-  width:100%;
-  max-width:100%;
-  border:none;
-  margin-bottom:0;
-}
-.type-table, .table-wrapper {
-  width: 100%;
-  margin-bottom: 1.75em;
-  overflow-x: auto;
-  overflow-y: hidden;
-  -webkit-overflow-scrolling: touch;
-  -ms-overflow-style: -ms-autohiding-scrollbar;
-  border: 1px solid #ddd;
-}
-table.table-responsive > thead > tr > th, 
-table.table-responsive > tbody > tr > th, 
-table.table-responsive > tfoot > tr > th, 
-table.table-responsive > thead > tr > td, 
-table.table-responsive > tbody > tr > td, 
-table.table-responsive > tfoot > tr > td {
-  white-space: nowrap;
-}
-#worksheet-content hr {
-  margin:1em 0;
-}
-#worksheet-content p {
-  margin-bottom:1em;
->>>>>>> 18579469
 }