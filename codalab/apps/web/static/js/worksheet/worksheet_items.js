/** @jsx React.DOM */

var WorksheetItemList = React.createClass({
    getInitialState: function(){
        return {
            focusIndex: -1,
            editingIndex: -1,
            checkboxEnabled: true,
            worksheet: {
                last_item_id: 0,
                name: '',
                owner: null,
                owner_id: 0,
                uuid: 0,
                items: [],
                edit_permission: false,
                raw: []
            }
        };
    },
    throttledScrollToItem: undefined, // for use later
    componentDidMount: function() {
        this.props.refreshWorksheet();
        // Set up the debounced version of the save method here so we can call it later
        this.slowSave = _.debounce(this.props.saveAndUpdateWorksheet, 1000);
    },
    componentDidUpdate: function(){
        if(!this.state.worksheet.items.length){
            $('.empty-worksheet').fadeIn('fast');
        }
        if(this.state.rawMode){
            $('#raw-textarea').trigger('focus');
        }
    },
    capture_keys: function(){
        // console.log("bind keys for the WorksheetItemList");
        var fIndex = this.state.focusIndex;
        var eIndex = this.state.editingIndex;
        var focusedItem = this.refs['item' + fIndex];

        Mousetrap.bind(['up', 'k'], function(e){
            if(fIndex <= 0){
                // if we're already at the top of the worksheet, we can't go higher
                fIndex = -1;
            }else {
                fIndex = Math.max(this.state.focusIndex - 1, 0);
            }
            this.setFocus(fIndex, e, null, 'up');
        }.bind(this), 'keydown');

        Mousetrap.bind(['ctrl+up', 'meta+up', 'ctrl+k', 'meta+k'], function(e){
            if(this.props.canEdit){
                this.moveItem(-1);
            }
        }.bind(this), 'keydown');
        //jump to the top - 1 G
        Mousetrap.bind(['1 shift+g'], function(e){
            $('body').stop(true).animate({scrollTop: 0}, 50);
            this.setFocus(0, e, null, null);
        }.bind(this), 'keydown');

        ////

        Mousetrap.bind(['down', 'j'], function(e){
            // Don't allow moving past the last item. Because the number of ws-item divs might
            // not be the same as the number of item objects because of editing/inserting/whatever,
            // count the actual divs instead
            fIndex = Math.min(this.state.focusIndex + 1, $('#worksheet_content .ws-item').length - 1);
            this.setFocus(fIndex, e, null, 'down');
            // console.log('moving down');
        }.bind(this), 'keydown');

        Mousetrap.bind(['ctrl+down', 'meta+down', 'ctrl+j', 'meta+j'], function(e){
            if(this.props.canEdit){
                this.moveItem(1);
            }
        }.bind(this), 'keydown');

        // jump to the bottom - G
        Mousetrap.bind(['shift+g'], function(e){
            fIndex = $('#worksheet_content .ws-item').length - 1;
            this.setFocus(fIndex, e, null, true);
            $("html, body").animate({ scrollTop: $(document).height() }, "fast");
        }.bind(this), 'keydown');

        ////
        // TODO TODO TODO TODO TODO MOVE TO MARKDOWN
        Mousetrap.bind(['e'], function(e){
            if(this.props.canEdit){
                this.setState({editingIndex: fIndex});
                this.props.toggleEditingText(true);
                return false;
            }
        }.bind(this), 'keydown');

        //check the box of a worksheet item - x
        Mousetrap.bind(['x'], function(e){
            if(focusedItem && this.props.canEdit){
                focusedItem.setState({checked: !focusedItem.state.checked});
                return false;
            }
        }.bind(this), 'keydown');

        //forget an item in this worksheet - f
        Mousetrap.bind(['f'], function(e){
            if(this.props.canEdit){
                this.forgetChecked();
                return false;
            }
        }.bind(this), 'keydown');


        //insert an item either below or above - o O
        Mousetrap.bind(['o'], function(e){
            if(this.props.canEdit){
                this.insertItem(1);
                return false;
            }
        }.bind(this), 'keydown');

        Mousetrap.bind(['shift+o'], function(e){
            if(this.props.canEdit){
                this.insertItem(0);
                return false;
            }
        }.bind(this), 'keydown');


        if(focusedItem && focusedItem.hasOwnProperty('capture_keys')){
            // pass the event along to the element
            focusedItem.capture_keys();
        }
    },
    scrollToItem: function(index, event){
<<<<<<< HEAD
        // scroll the window to keep the focused element in view
        var distanceFromBottom = $('.ws-container').innerHeight();
        var distanceFromTop = 0;
        var navbarHeight = parseInt($('body').css('padding-top'));
        var distance, scrollTo;
        if(index > -1){
            var scrollPos = $('.ws-container').scrollTop();
            var item = this.refs['item' + index];
            var node = item.getDOMNode();
            var nodePos = node.getBoundingClientRect(); // get all measurements for node
            var distanceFromBottom = $('.ws-container').innerHeight() - nodePos.bottom; // how far node is from bottom of viewport
            var distanceFromTop = nodePos.top - navbarHeight; // how far node is from top of viewport
            if (keyMap[event.keyCode] == 'k' ||
                keyMap[event.keyCode] == 'up' ){ // if scrolling up
                distance = distanceFromTop; // use the top measurement
                scrollTo = scrollPos - nodePos.height - 50; // scroll to top of node plus 50px buffer
                if(this.state.worksheet.items[index].state.mode === 'table'){
                    scrollTo += nodePos.height - 30;
                }
            }else{ // scrolling down
                distance = distanceFromBottom; // use the bottom measurement
                scrollTo = scrollPos + nodePos.height + 50; // scroll to bottom of node plus 5px buffer
=======
        // scroll the window to keep the focused element in view if needed
        var __innerScrollToItem = function(index, event){
            var navbarHeight = parseInt($('body').css('padding-top'));
            var viewportHeight = Math.max(document.documentElement.clientHeight, window.innerHeight || 0);

            var item = this.refs['item' + index];
            var node = item.getDOMNode();
            var nodePos = node.getBoundingClientRect(); // get all measurements for node rel to current viewport
             // where is the top of the elm on the page and does it fit in the the upper forth of the page
            var scrollTo = $(window).scrollTop() + nodePos.top - navbarHeight - (viewportHeight/4);
            // how far node top is from top of viewport
            var distanceFromTopViewPort = nodePos.top - navbarHeight;
            // TODO if moving up aka K we should focus on the bottom rather then the top, maybe? only for large elements?
            // the elm is down the page and we should scrol to put it more in focus
            console.log('scrolling');
            if(distanceFromTopViewPort > viewportHeight/3){

                $('html,body').stop(true).animate({scrollTop: scrollTo}, 45);
                return;
>>>>>>> e7e19d74
            }
            // if the elment is not in the viewport (way up top), just scroll
            if(distanceFromTopViewPort < 0){
                $('html,body').stop(true).animate({scrollTop: scrollTo}, 45);
                return;
            }
        }; // end of __innerScrollToItem

        //throttle it becasue of keydown and holding keys
        if(this.throttledScrollToItem === undefined){ //create if we dont already have it.
            this.throttledScrollToItem = _.throttle(__innerScrollToItem, 75).bind(this);
        }
<<<<<<< HEAD
        if(distance < 50){ // if we're within 50px of going off screen
            $('.ws-container').stop(true).animate({scrollTop: scrollTo}, 50);
        }
=======
        this.throttledScrollToItem(index, event);

>>>>>>> e7e19d74
    },
    resetFocusIndex: function(){
        this.setState({focusIndex: -1});
    },
    saveItem: function(index, interpreted){ // aka handleSave
        if(typeof index !== 'undefined' && typeof interpreted !== 'undefined'){
            var item = ws_obj.getState().items[index];
            var mode = item.state.mode;
            var newItem = this.refs['item' + index].state.new_item;
            // because we need to distinguish between items that have just been inserted and items
            // that were edited, we have a 'new_item' flag on markdown items' state
            if(newItem){
                // if it's a new item, it hasn't been added to the raw yet, so do that.
                ws_obj.insertRawItem(index, interpreted);
            }else {
                ws_obj.state.items[index].state.interpreted = interpreted;
                ws_obj.setItem(index, ws_obj.state.items[index]);
            }
            // we duplicate this here so the edits show up right away, instead of after the save + update
            item.state.interpreted = interpreted;
            if(mode==='markup'){
                // we may have added contiguous markdown bundles, so we need to reconsolidate
                var unconsolidated = ws_obj.getState();
                var consolidated = ws_obj.consolidateMarkdownBundles(unconsolidated.items);
                ws_obj.state.items = consolidated;
            }
            this.setState({
                editingIndex: -1,
                worksheet: ws_obj.getState()
            });
            this.props.toggleEditingText(false);
            //reset the 'new_item' flag to false so it doesn't get added again if we edit and save it later
            this.refs['item' + index].setState({new_item:false});
        }
        this.props.saveAndUpdateWorksheet();
    },
    unInsert: function(){
        // this gets called when we insert an item then esc without saving it
        // set the item to undefined so it gets cleaned up
        ws_obj.setItem(this.state.focusIndex, undefined);
        var newFocusIndex = this.state.focusIndex;
        // Handle the special case of a bundle being added at the very end of the worksheet,
        // then cancelled (hit esc without saving). In this case we need to set the focus index
        // back one, to the last item in the worksheet. Otherwise the ghost of the cancelled item
        // retains focus and throws off the indices if insert is called again
        if(this.state.focusIndex === this.state.worksheet.items.length - 1){
            newFocusIndex--;
        }
        this.setState({
            worksheet: ws_obj.getState(),
            focusIndex: newFocusIndex
        });
    },
    forgetChecked: function(){
        var reactItems = this.refs;
        var worksheet = this.state.worksheet;
        var item_indexes =[];
        for(var k in reactItems){
            if(reactItems[k].state.checked){
                // we know the key of the item is the same as the index. We set it.
                // see WorksheetItemFactory. This will change but always match.
                var index = reactItems[k].props.index;
                item_indexes.push(index)
                // when called gets a edited flag, when you getState
            }
        }
        var confirm_string = item_indexes.length === 1 ? 'this item?' : item_indexes.length + ' items?'
        if(item_indexes.length && window.confirm("Do you really want to delete " + confirm_string)){
            // only proceed if it turns out that one or more items were actually checked
            ws_obj.deleteItems(item_indexes)
            // does a clean before setting it's state and updating
            this.props.saveAndUpdateWorksheet();
            this.unCheckItems();
        }
    },
    unCheckItems: function(){
        var reactItems = this.refs;
        for(var k in reactItems){
            reactItems[k].setState({checked: false});
        }
    },
    insertItem: function(pos){
        var newIndex = this.state.focusIndex + pos;
        var newItem = new WorksheetItem('', {}, 'markup');
        ws_obj.insertItem(newIndex, newItem);
        this.setState({
            worksheet: ws_obj.getState(),
            focusIndex: newIndex,
            editingIndex: newIndex
        });
        this.props.toggleEditingText(true);
        // Set the new_item flag so we know to add it to raw on save
        this.refs['item' + newIndex].setState({new_item: true});
        // we are inserting the item and switching to edit mode. The markup interface will handle
        // editing the raw/items if need and do the call back to save.
    },
    moveItem: function(delta){
        // delta is currently either +1 or -1
        // but in theory an item could be moved by any number of steps
        var oldIndex = this.state.focusIndex;
        var newIndex = oldIndex + delta;
        if(0 <= newIndex && newIndex < this.state.worksheet.items.length){
            ws_obj.moveItem(oldIndex, newIndex);
            this.setState({focusIndex: newIndex}, this.scrollToItem(newIndex));
            // wrap save in a debouce to slow it down
            // will happen after they stop moving items
            this.slowSave();

        }else {
            return false;
        }
    },
    setFocus: function(index, event, last_sub_el, direction){
        // index : what item index we want to focus on
        // event : the JS click event or keyboar event
        // last_sub_el: True/False force a focus on the last sub element
        if(index < this.state.worksheet.items.length){
            this.setState({focusIndex: index});
            //pass back up to workshet interface so the app knows which item is slected
            this.props.updateWorksheetFocusIndex(index)
            if(index >= 0){
                var mode = ws_obj.state.items[index].state.mode;
                var react_el = this.refs['item'+index]
                if(mode === 'table'){
                    this.toggleCheckboxEnable(false);
                    if(direction == 'up'){
                        last_sub_el = true;
                    }
                }else {
                    this.toggleCheckboxEnable(true);
                }
                if(react_el && last_sub_el){ //we have a react item and wish to force last sub item (usefulll for tables)
                    if(react_el.hasOwnProperty('focusOnLast')){
                        react_el.focusOnLast(event);
                    }
                }
                if(typeof(event) !== 'undefined'){
                    // var throttledScrollToItem = _.throttle(this.scrollToItem, 1000).bind(this);
                    // console.log("again?")
                    // throttledScrollToItem(index, event);
                    this.scrollToItem(index, event)
                }
            }
        }
        else {
            return false;
        }
    },
    toggleCheckboxEnable: function(enabled){
        this.setState({checkboxEnabled: enabled});
    },
    render: function(){
        this.capture_keys(); //each item capture keys are handled dynamically after this call
        // shortcut naming
        var canEdit         = this.props.canEdit;
        var updateWSFI      = this.props.updateWorksheetSubFocusIndex; //when on a complex item type (table) understand which bundle user has selectd
        var checkboxEnabled = this.state.checkboxEnabled;
        var editingIndex    = this.state.editingIndex;
        var focusIndex      = this.state.focusIndex;
        var handleSave      = this.saveItem;
        var setFocus        = this.setFocus;


        var worksheet_items = [];
        // console.log(ws_obj.state.items);

        var items_display = <p className="empty-worksheet">This worksheet is empty</p>
        if(ws_obj.state.items.length > 0) {
            ws_obj.state.items.forEach(function(item, i){
                var ref = 'item' + i;
                var focused = i === focusIndex;
                var editing = i === editingIndex;
                //create the item of the correct type and add it to the list.
                worksheet_items.push(
                        WorksheetItemFactory(item, ref, focused, editing, i, handleSave, setFocus, canEdit, checkboxEnabled, updateWSFI)
                    )
            });
            items_display = worksheet_items
        }

        return <span> {items_display} </span>
    }
});











var WorksheetItemFactory = function(item, ref, focused, editing, i, handleSave, setFocus, canEdit, checkboxEnabled, updateWorksheetSubFocusIndex){
    switch (item.state.mode) {
        case 'markup':
            return <MarkdownBundle
                        key={i}
                        index={i}
                        item={item}
                        ref={ref}
                        focused={focused}
                        editing={editing}
                        canEdit={canEdit}
                        setFocus={setFocus}
                        checkboxEnabled={checkboxEnabled}
                        updateWorksheetSubFocusIndex={updateWorksheetSubFocusIndex}

                        handleSave={handleSave}
                />
            break;
        case 'inline':
            return <InlineBundle
                        key={i}
                        index={i}
                        item={item}
                        ref={ref}
                        focused={focused}
                        editing={editing}
                        canEdit={canEdit}
                        setFocus={setFocus}
                        checkboxEnabled={checkboxEnabled}
                        updateWorksheetSubFocusIndex={updateWorksheetSubFocusIndex}
                />
            break;
        case 'table':
            return <TableBundle
                        key={i}
                        index={i}
                        item={item}
                        ref={ref}
                        focused={focused}
                        editing={editing}
                        canEdit={canEdit}
                        setFocus={setFocus}
                        checkboxEnabled={checkboxEnabled}
                        updateWorksheetSubFocusIndex={updateWorksheetSubFocusIndex}

                        handleSave={handleSave}
                    />
            break;
        case 'contents':
            return <ContentsBundle
                        key={i}
                        index={i}
                        item={item}
                        ref={ref}
                        focused={focused}
                        editing={editing}
                        canEdit={canEdit}
                        setFocus={setFocus}
                        checkboxEnabled={checkboxEnabled}
                        updateWorksheetSubFocusIndex={updateWorksheetSubFocusIndex}
                />
            break;
        case 'html':
            return <HTMLBundle
                        key={i}
                        index={i}
                        item={item}
                        ref={ref}
                        focused={focused}
                        editing={editing}
                        canEdit={canEdit}
                        setFocus={setFocus}
                        checkboxEnabled={checkboxEnabled}
                        updateWorksheetSubFocusIndex={updateWorksheetSubFocusIndex}
                />
            break;
        case 'record':
            return <RecordBundle
                        key={i}
                        index={i}
                        item={item}
                        ref={ref}
                        focused={focused}
                        editing={editing}
                        canEdit={canEdit}
                        setFocus={setFocus}
                        checkboxEnabled={checkboxEnabled}
                        updateWorksheetSubFocusIndex={updateWorksheetSubFocusIndex}
                />
            break;
        case 'image':
            return <ImageBundle
                        key={i}
                        index={i}
                        item={item}
                        ref={ref}
                        focused={focused}
                        editing={editing}
                        canEdit={canEdit}
                        setFocus={setFocus}
                        checkboxEnabled={checkboxEnabled}
                        updateWorksheetSubFocusIndex={updateWorksheetSubFocusIndex}
                />
            break;
        case 'worksheet':
            return <WorksheetBundle
                        key={i}
                        index={i}
                        item={item}
                        ref={ref}
                        focused={focused}
                        editing={editing}
                        canEdit={canEdit}
                        setFocus={setFocus}
                        checkboxEnabled={checkboxEnabled}
                        updateWorksheetSubFocusIndex={updateWorksheetSubFocusIndex}
                />
            break;
        default:  // something new or something we dont yet handle
            return (
                <div>
                    <strong>
                        {item.state.mode}
                    </strong>
                </div>
            )
    }
}

<|MERGE_RESOLUTION|>--- conflicted
+++ resolved
@@ -132,30 +132,6 @@
         }
     },
     scrollToItem: function(index, event){
-<<<<<<< HEAD
-        // scroll the window to keep the focused element in view
-        var distanceFromBottom = $('.ws-container').innerHeight();
-        var distanceFromTop = 0;
-        var navbarHeight = parseInt($('body').css('padding-top'));
-        var distance, scrollTo;
-        if(index > -1){
-            var scrollPos = $('.ws-container').scrollTop();
-            var item = this.refs['item' + index];
-            var node = item.getDOMNode();
-            var nodePos = node.getBoundingClientRect(); // get all measurements for node
-            var distanceFromBottom = $('.ws-container').innerHeight() - nodePos.bottom; // how far node is from bottom of viewport
-            var distanceFromTop = nodePos.top - navbarHeight; // how far node is from top of viewport
-            if (keyMap[event.keyCode] == 'k' ||
-                keyMap[event.keyCode] == 'up' ){ // if scrolling up
-                distance = distanceFromTop; // use the top measurement
-                scrollTo = scrollPos - nodePos.height - 50; // scroll to top of node plus 50px buffer
-                if(this.state.worksheet.items[index].state.mode === 'table'){
-                    scrollTo += nodePos.height - 30;
-                }
-            }else{ // scrolling down
-                distance = distanceFromBottom; // use the bottom measurement
-                scrollTo = scrollPos + nodePos.height + 50; // scroll to bottom of node plus 5px buffer
-=======
         // scroll the window to keep the focused element in view if needed
         var __innerScrollToItem = function(index, event){
             var navbarHeight = parseInt($('body').css('padding-top'));
@@ -172,10 +148,8 @@
             // the elm is down the page and we should scrol to put it more in focus
             console.log('scrolling');
             if(distanceFromTopViewPort > viewportHeight/3){
-
                 $('html,body').stop(true).animate({scrollTop: scrollTo}, 45);
                 return;
->>>>>>> e7e19d74
             }
             // if the elment is not in the viewport (way up top), just scroll
             if(distanceFromTopViewPort < 0){
@@ -188,14 +162,7 @@
         if(this.throttledScrollToItem === undefined){ //create if we dont already have it.
             this.throttledScrollToItem = _.throttle(__innerScrollToItem, 75).bind(this);
         }
-<<<<<<< HEAD
-        if(distance < 50){ // if we're within 50px of going off screen
-            $('.ws-container').stop(true).animate({scrollTop: scrollTo}, 50);
-        }
-=======
         this.throttledScrollToItem(index, event);
-
->>>>>>> e7e19d74
     },
     resetFocusIndex: function(){
         this.setState({focusIndex: -1});
