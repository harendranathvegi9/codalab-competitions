/** @jsx React.DOM */

var keyMap = {
    13: "enter",
    27: "esc",
    69: "e",
    70: "f",
    38: "up",
    40: "down",
    65: "a",
    66: "b",
    68: "d",
    73: "i",
    74: "j",
    75: "k",
    79: "o",
    88: "x",
    191: "fslash"
};

var Worksheet = React.createClass({
    // master parent that controls the page
    getInitialState: function(){
        return {
            activeComponent: 'list',
            editMode: false,
            rawMode: false,
            showSearchBar: true,
            editingText: false,
            focusIndex: -1,
            subFocusIndex: 0,
        };
    },
    _setfocusIndex: function(index){
        this.setState({focusIndex: index});
    },
    _setWorksheetSubFocusIndex: function(index){
        this.setState({subFocusIndex: index});
    },
    componentDidMount: function() {
        this.bindEvents();
        $('body').addClass('ws-interface');
    },
    componentWillUnmount: function(){
        this.unbindEvents();
    },
    bindEvents: function(){
    },
    unbindEvents: function(){
        // window.removeEventListener('keydown');
    },
    canEdit: function(){
        return ws_obj.getState().edit_permission;
    },
    viewMode: function(){
        this.toggleEditing(false);
        this.toggleRawMode(false);
    },
    editMode: function(){
        this.toggleEditing(true);
        this.toggleRawMode(false);
    },
    rawMode: function(){
        this.toggleEditing(false);
        this.toggleRawMode(true);
    },
    handleSearchFocus: function(event){
        this.setState({activeComponent:'search'});
        // just scroll to the top of the page.
        // Add the stop() to keep animation events from building up in the queue
        // See also scrollTo* methods
        $('body').stop(true).animate({scrollTop: 0}, 250);
    },
    handleSearchBlur: function(event){
        // explicitly close the select2 dropdown because we're leaving the search bar
        $('#search').select2('close');
        this.setState({activeComponent:'list'});
    },
    capture_keys: function(){
        Mousetrap.reset();// reset, since we will call children, lets start fresh.

        var activeComponent = this.refs[this.state.activeComponent];
        // if(this.state.activeComponent == 'search'){
        //     console.log("you've got the search bar");
        // }
        // if(this.state.activeComponent == "list"){
        //     console.log("you've got the list");
        // }

        // No keyboard shortcuts are active in raw mode
        if(this.state.rawMode){
            Mousetrap.bind(['ctrl+enter', "meta+enter"], function(e){
                this.toggleRawMode();
            }.bind(this));
            return;
        }
        //No keyboard shortcuts are active in editingText mode
        if(this.state.editingText){
            return;
        }
        // ? show help, but now while in search
        if(this.state.activeComponent !== 'search'){
            Mousetrap.bind(['?'], function(e){
                $('#glossaryModal').modal('show');
            });
        }

        Mousetrap.bind(['esc'], function(e){
            if($('#glossaryModal').hasClass('in')){
                $('#glossaryModal').modal('hide');
            }
        });

        Mousetrap.bind(['shift+r',], function(e){
            this.refreshWorksheet();
            return false;
        }.bind(this));

        //toggle search bar - B
        Mousetrap.bind(['shift+b'], function(e){
            this.toggleSearchBar();
        }.bind(this));

         Mousetrap.bind(['/'], function(e){
                this.showSearchBar();
                this.setState({activeComponent: 'search'});
        }.bind(this));

        //toggle raw - F
        Mousetrap.bind(['shift+f'], function(e){
            this.toggleRawMode();
            return false;
        }.bind(this));

        //turn on edit mode or turn it off - E
        Mousetrap.bind(['shift+e'], function(e){
            this.toggleEditing();
        }.bind(this));
    },
    toggleEditingText: function(arg){
        this.setState({editingText: arg});
    },
    toggleEditing: function(arg){
        if(!this.canEdit()){
            return;
        }

        if(typeof(arg) !== 'undefined'){
            this.setState({editMode:arg});
        }else {
          this.setState({editMode:!this.state.editMode});
        }
    },
    toggleRawMode: function(val){
        if(!this.canEdit()){
            return;
        }
        if(typeof(val)=='undefined'){
            if(this.state.rawMode){
                ///TODO grab val the react way
                ws_obj.state.raw = $("#raw-textarea").val().split('\n');
                this.saveAndUpdateWorksheet(true);
            }
            this.setState({rawMode: !this.state.rawMode});
        }else {
            if(val==false){
                ///TODO grab val the react way
                ws_obj.state.raw = $("#raw-textarea").val().split('\n');
                this.saveAndUpdateWorksheet(true);
            }
            this.setState({rawMode: val});
        }
        //
        if(this.state.rawMode){
            this.setState({activeComponent:'textarea'});
            $("#raw-textarea").focus();
        }

    },
    toggleSearchBar: function(){
        this.setState({showSearchBar:!this.state.showSearchBar});
    },
    showSearchBar: function(){
        this.setState({showSearchBar:true});
    },
    hideSearchBar: function(){
        this.setState({showSearchBar:false});
    },
    refreshWorksheet: function(){
        $('#update_progress').show();
        this.setState({updating:true});
        ws_obj.fetch({
            success: function(data){
                console.log("fetch_and_update success");
                // console.log("%c--------------------------------------------------------------", "color: Green; font-size:15px;");
                if(this.isMounted()){
                    this.refs.list.setState({worksheet: ws_obj.getState()});
                }
                $('#update_progress, #worksheet-message').hide();
                $('#worksheet_content').show();
                if(ws_obj.getState().items.length === 0){
                    this.refs.list.resetFocusIndex();
                }
                this.setState({updating:false});
            }.bind(this),
            error: function(xhr, status, err) {
                console.error(ws_obj.url, status, err);
                this.setState({updating:false});
                if (xhr.status == 404) {
                    $("#worksheet-message").html("Worksheet was not found.").addClass('alert-danger alert');
                } else {
                    $("#worksheet-message").html("An error occurred: <code>'" + status + "' " + err + " (" + xhr.status + ")</code>. Please try refreshing the page.").addClass('alert-danger alert');
                }
                $('#worksheet_container').hide();
            }.bind(this)
        });
    },
    saveAndUpdateWorksheet: function(from_raw){
        $("#worksheet-message").hide();
        // does a save and a update
        this.setState({updating:true});
        ws_obj.saveWorksheet({
            success: function(data){
                this.setState({updating:false});
                if('error' in data){ // TEMP REMOVE FDC
                    $('#update_progress').hide();
                    $('#save_error').show();
                    $("#worksheet-message").html("A save error occurred: <em>" + data.error + "</em> <br /> Please try refreshing the page or saving again").addClass('alert-danger alert').show();
                    if(from_raw){
                        this.toggleRawMode(true);
                    }
                }else{
                    this.refreshWorksheet();
                }
                // debugger;
            }.bind(this),
            error: function(xhr, status, err) {
                console.error(xhr, status, err);
                this.setState({updating:false});
                if (xhr.status == 404) {
                    $("#worksheet-message").html("Worksheet was not found.").addClass('alert-danger alert').show();
                } else if (xhr.status == 401){
                    $("#worksheet-message").html("You do not have permission to edit this worksheet.").addClass('alert-danger alert').show();
                } else {
                    $("#worksheet-message").html("A save error occurred: <em>" + err.string() + "</em> <br /> Please try refreshing the page or saving again.").addClass('alert-danger alert').show();
                }
            }
        });
    },
    render: function(){
        this.capture_keys();
        var rawWorksheet = ws_obj.getRaw();
        var editPermission = ws_obj.getState().edit_permission;
        var canEdit = this.canEdit() && this.state.editMode;

        var searchHidden = !editPermission && !this.state.showSearchBar;
        var checkboxEnabled = this.state.checkboxEnabled;

        var serachClassName     = searchHidden ? 'search-hidden' : '';
        var editableClassName   = canEdit ? 'editable' : '';
        var viewClass           = !canEdit && !this.state.rawMode ? 'active' : '';
        var editClass           = canEdit && !this.state.rawMode ? 'active' : '';
        var rawClass            = this.state.rawMode ? 'active' : '';
        var editFeatures = '';
        if(editPermission){
            editFeatures =
                    <div className="edit-features">
                        <label>Mode:</label>
                        <div className="btn-group">
                            <button className={viewClass} onClick={this.viewMode}>View</button>
                            <button className={editClass} onClick={this.editMode}>Edit</button>
                            <button className={rawClass} onClick={this.rawMode}>Raw Edit</button>
                        </div>
                    </div>
        }

        var permission_str = "you(" + ws_obj.state.permission_str + ") "
        ws_obj.state.group_permissions.forEach(function(perm) {
            permission_str = permission_str + " " + perm.group_name + "(" + perm.permission_str + ") "
        });
        if(ws_obj.state.items.length){
            // pass
        }else {
            $('.empty-worksheet').fadeIn();
        }

        // http://facebook.github.io/react/docs/forms.html#why-textarea-value
        var raw_display = (
                    <textarea
                        id="raw-textarea"
                        className="form-control mousetrap"
                        defaultValue={rawWorksheet.content}
                        rows={rawWorksheet.lines}
                        ref="textarea"
                    />
            )

        var items_display = (
                <WorksheetItemList
                    ref={"list"}
                    active={this.state.activeComponent=='list'}
                    canEdit={canEdit}
                    saveAndUpdateWorksheet={this.saveAndUpdateWorksheet}
                    toggleEditing={this.toggleEditing}
                    toggleRawMode={this.toggleRawMode}
                    toggleSearchBar={this.toggleSearchBar}
                    hideSearchBar={this.hideSearchBar}
                    updateWorksheetFocusIndex={this._setfocusIndex}
                    updateWorksheetSubFocusIndex={this._setWorksheetSubFocusIndex}
                    showSearchBar={this.showSearchBar}
                    toggleEditingText={this.toggleEditingText}
                    refreshWorksheet={this.refreshWorksheet}
                />
            )

        var search_display = (
                <WorksheetSearch
                    ref={"search"}
                    canEdit={this.canEdit()}
                    handleFocus={this.handleSearchFocus}
                    handleBlur={this.handleSearchBlur}
                    active={this.state.activeComponent=='search'}
                    show={this.state.showSearchBar}
                    refreshWorksheet={this.refreshWorksheet}
                />
            )
<<<<<<< HEAD
        var worksheet_side_panel = (
                <WorksheetSidePanel
                    ref={"panel"}
                    active={this.state.activeComponent=='side_panel'}
                    focusIndex={this.state.focusIndex}
                    subFocusIndex={this.state.subFocusIndex}
                />
            )
=======

        var worksheet_modal = (
                <BootstrapModal
                    ref={"modal"}
                />
            )

>>>>>>> 4bae4fa3
        //simple switch out if raw or items
        var worksheet_display = this.state.rawMode ? raw_display : items_display

        return (
            <div id="worksheet" className={serachClassName}>
                {search_display}
<<<<<<< HEAD
                {worksheet_side_panel}
                <div className="ws-container">
                    <div className="container-fluid">
                        <div id="worksheet_content" className={editableClassName}>
                            <div className="header-row">
                                <div className="row">
                                    <div className="col-sm-6">
                                        <div className="worksheet-name">
                                            <h1 className="worksheet-icon">{ws_obj.state.name}</h1>
                                            <div className="worksheet-author">{ws_obj.state.owner}</div>
                                            <div className="worksheet-permission">Permission: {ws_obj.state.permission_str}</div>
                                        </div>
=======
                <div className="container">
                    <div id="worksheet_content" className={editableClassName}>
                        <div className="header-row">
                            <div className="row">
                                <div className="col-sm-6">
                                    <div className="worksheet-name">
                                        <h1 className="worksheet-icon">{ws_obj.state.name}</h1>
                                        <div className="worksheet-author">{ws_obj.state.owner}</div>
                                        <div className="worksheet-permission">Permission: {permission_str}</div>
>>>>>>> 4bae4fa3
                                    </div>
                                    <div className="col-sm-6">
                                        <div className="controls">
                                            <a href="#" data-toggle="modal" data-target="#glossaryModal" className="glossary-link"><code>?</code> Keyboard Shortcuts</a>
                                            {editFeatures}
                                        </div>
                                    </div>
                                </div>
                                <hr />
                            </div>
                            {worksheet_display}
                        </div>
                    </div>
                    {worksheet_modal}
                </div>
                <div id="dragbar"></div>
            </div>
        )
    }
});

var worksheet_react = <Worksheet />;
React.render(worksheet_react, document.getElementById('worksheet_container'));<|MERGE_RESOLUTION|>--- conflicted
+++ resolved
@@ -324,7 +324,7 @@
                     refreshWorksheet={this.refreshWorksheet}
                 />
             )
-<<<<<<< HEAD
+
         var worksheet_side_panel = (
                 <WorksheetSidePanel
                     ref={"panel"}
@@ -333,7 +333,6 @@
                     subFocusIndex={this.state.subFocusIndex}
                 />
             )
-=======
 
         var worksheet_modal = (
                 <BootstrapModal
@@ -341,14 +340,12 @@
                 />
             )
 
->>>>>>> 4bae4fa3
         //simple switch out if raw or items
         var worksheet_display = this.state.rawMode ? raw_display : items_display
 
         return (
             <div id="worksheet" className={serachClassName}>
                 {search_display}
-<<<<<<< HEAD
                 {worksheet_side_panel}
                 <div className="ws-container">
                     <div className="container-fluid">
@@ -359,19 +356,8 @@
                                         <div className="worksheet-name">
                                             <h1 className="worksheet-icon">{ws_obj.state.name}</h1>
                                             <div className="worksheet-author">{ws_obj.state.owner}</div>
-                                            <div className="worksheet-permission">Permission: {ws_obj.state.permission_str}</div>
+                                            <div className="worksheet-permission">Permission: {permission_str}</div>
                                         </div>
-=======
-                <div className="container">
-                    <div id="worksheet_content" className={editableClassName}>
-                        <div className="header-row">
-                            <div className="row">
-                                <div className="col-sm-6">
-                                    <div className="worksheet-name">
-                                        <h1 className="worksheet-icon">{ws_obj.state.name}</h1>
-                                        <div className="worksheet-author">{ws_obj.state.owner}</div>
-                                        <div className="worksheet-permission">Permission: {permission_str}</div>
->>>>>>> 4bae4fa3
                                     </div>
                                     <div className="col-sm-6">
                                         <div className="controls">
