/** @jsx React.DOM */

var keyMap = {
    13: "enter",
    27: "esc",
    69: "e",
    70: "f",
    38: "up",
    40: "down",
    65: "a",
    66: "b",
    68: "d",
    73: "i",
    74: "j",
    75: "k",
    79: "o",
    88: "x",
    191: "fslash"
};

var Worksheet = React.createClass({
    // master parent that controls the page
    getInitialState: function(){
        return {
            activeComponent: 'list',
            editMode: false,
            rawMode: false,
            showSearchBar: true,
            editingText: false,
            focusIndex: -1,
            subFocusIndex: 0,
        };
    },
    _setfocusIndex: function(index){
        this.setState({focusIndex: index});
    },
    _setWorksheetSubFocusIndex: function(index){
        this.setState({subFocusIndex: index});
    },
    componentDidMount: function() {
        this.bindEvents();
        $('body').addClass('ws-interface');
    },
    componentWillUnmount: function(){
        this.unbindEvents();
    },
    bindEvents: function(){
    },
    unbindEvents: function(){
        // window.removeEventListener('keydown');
    },
    canEdit: function(){
        return ws_obj.getState().edit_permission;
    },
    viewMode: function(){
        this.toggleEditing(false);
        this.toggleRawMode(false);
    },
    editMode: function(){
        this.toggleEditing(true);
        this.toggleRawMode(false);
    },
    rawMode: function(){
        this.toggleEditing(false);
        this.toggleRawMode(true);
    },
    handleSearchFocus: function(event){
        this.setState({activeComponent:'search'});
        // just scroll to the top of the page.
        // Add the stop() to keep animation events from building up in the queue
        // See also scrollTo* methods
        $('body').stop(true).animate({scrollTop: 0}, 250);
    },
    handleSearchBlur: function(event){
        // explicitly close the select2 dropdown because we're leaving the search bar
        $('#search').select2('close');
        this.setState({activeComponent:'list'});
    },
    capture_keys: function(){
        Mousetrap.reset();// reset, since we will call children, lets start fresh.

        var activeComponent = this.refs[this.state.activeComponent];
        // if(this.state.activeComponent == 'search'){
        //     console.log("you've got the search bar");
        // }
        // if(this.state.activeComponent == "list"){
        //     console.log("you've got the list");
        // }

        // No keyboard shortcuts are active in raw mode
        if(this.state.rawMode){
            Mousetrap.bind(['ctrl+enter', "meta+enter"], function(e){
                this.toggleRawMode();
            }.bind(this));
            return;
        }
        //No keyboard shortcuts are active in editingText mode
        if(this.state.editingText){
            return;
        }
        // ? show help, but now while in search
        if(this.state.activeComponent !== 'search'){
            Mousetrap.bind(['?'], function(e){
                $('#glossaryModal').modal('show');
            });
        }

        Mousetrap.bind(['esc'], function(e){
            if($('#glossaryModal').hasClass('in')){
                $('#glossaryModal').modal('hide');
            }
        });

        Mousetrap.bind(['shift+r',], function(e){
            this.refreshWorksheet();
            return false;
        }.bind(this));

        //toggle search bar - B
        Mousetrap.bind(['shift+b'], function(e){
            this.toggleSearchBar();
        }.bind(this));

         Mousetrap.bind(['/'], function(e){
                this.showSearchBar();
                this.setState({activeComponent: 'search'});
        }.bind(this));

        //toggle raw - F
        Mousetrap.bind(['shift+f'], function(e){
            this.toggleRawMode();
            return false;
        }.bind(this));

        //turn on edit mode or turn it off - E
        Mousetrap.bind(['shift+e'], function(e){
            this.toggleEditing();
        }.bind(this));

    },
    toggleEditingText: function(arg){
        this.setState({editingText: arg});
    },
    toggleEditing: function(arg){
        if(!this.canEdit()){
            return;
        }

        if(typeof(arg) !== 'undefined'){
            this.setState({editMode:arg});
        }else {
          this.setState({editMode:!this.state.editMode});
        }
    },
    toggleRawMode: function(val){
        if(!this.canEdit()){
            return;
        }
        if(typeof(val)=='undefined'){
            if(this.state.rawMode){
                ///TODO grab val the react way
                ws_obj.state.raw = $("#raw-textarea").val().split('\n');
                this.saveAndUpdateWorksheet(true);
            }
            this.setState({rawMode: !this.state.rawMode});
        }else {
            if(val==false){
                ///TODO grab val the react way
                ws_obj.state.raw = $("#raw-textarea").val().split('\n');
                this.saveAndUpdateWorksheet(true);
            }
            this.setState({rawMode: val});
        }
        //
        if(this.state.rawMode){
            this.setState({activeComponent:'textarea'});
            $("#raw-textarea").focus();
        }

    },
    toggleSearchBar: function(){
        this.setState({showSearchBar:!this.state.showSearchBar});
    },
    showSearchBar: function(){
        this.setState({showSearchBar:true});
    },
    hideSearchBar: function(){
        this.setState({showSearchBar:false});
    },
    refreshWorksheet: function(){
        $('#update_progress').show();
        this.setState({updating:true});
        ws_obj.fetch({
            success: function(data){
                console.log("fetch_and_update success");
                // console.log("%c--------------------------------------------------------------", "color: Green; font-size:15px;");
                if(this.isMounted()){
                    this.refs.list.setState({worksheet: ws_obj.getState()});
                }
                $('#update_progress, #worksheet-message').hide();
                $('#worksheet_content').show();
                if(ws_obj.getState().items.length === 0){
                    this.refs.list.resetFocusIndex();
                }
                this.setState({updating:false});
            }.bind(this),
            error: function(xhr, status, err) {
                console.error(ws_obj.url, status, err);
                this.setState({updating:false});
                if (xhr.status == 404) {
                    $("#worksheet-message").html("Worksheet was not found.").addClass('alert-danger alert');
                } else {
                    $("#worksheet-message").html("An error occurred: <code>'" + status + "' " + err + " (" + xhr.status + ")</code>. Please try refreshing the page.").addClass('alert-danger alert');
                }
                $('#worksheet_container').hide();
            }.bind(this)
        });
    },
    saveAndUpdateWorksheet: function(from_raw){
        $("#worksheet-message").hide();
        // does a save and a update
        this.setState({updating:true});
        ws_obj.saveWorksheet({
            success: function(data){
                this.setState({updating:false});
                if('error' in data){ // TEMP REMOVE FDC
                    $('#update_progress').hide();
                    $('#save_error').show();
                    $("#worksheet-message").html("A save error occurred: <em>" + data.error + "</em> <br /> Please try refreshing the page or saving again").addClass('alert-danger alert').show();
                    if(from_raw){
                        this.toggleRawMode(true);
                    }
                }else{
                    this.refreshWorksheet();
                }
                // debugger;
            }.bind(this),
            error: function(xhr, status, err) {
                console.error(xhr, status, err);
                this.setState({updating:false});
                if (xhr.status == 404) {
                    $("#worksheet-message").html("Worksheet was not found.").addClass('alert-danger alert').show();
                } else if (xhr.status == 401){
                    $("#worksheet-message").html("You do not have permission to edit this worksheet.").addClass('alert-danger alert').show();
                } else {
                    $("#worksheet-message").html("A save error occurred: <em>" + err.string() + "</em> <br /> Please try refreshing the page or saving again.").addClass('alert-danger alert').show();
                }
            }
        });
    },
    render: function(){
        this.capture_keys();
        var rawWorksheet = ws_obj.getRaw();
        var editPermission = ws_obj.getState().edit_permission;
        var canEdit = this.canEdit() && this.state.editMode;

        var searchHidden = !editPermission && !this.state.showSearchBar;
        var checkboxEnabled = this.state.checkboxEnabled;

        var serachClassName     = searchHidden ? 'search-hidden' : '';
        var editableClassName   = canEdit ? 'editable' : '';
        var viewClass           = !canEdit && !this.state.rawMode ? 'active' : '';
        var editClass           = canEdit && !this.state.rawMode ? 'active' : '';
        var rawClass            = this.state.rawMode ? 'active' : '';
        var editFeatures = '';
        if(editPermission){
            editFeatures =
                    <div className="edit-features">
                        <label>Mode:</label>
                        <div className="btn-group">
                            <button className={viewClass} onClick={this.viewMode}>View</button>
                            <button className={editClass} onClick={this.editMode}>Edit</button>
                            <button className={rawClass} onClick={this.rawMode}>Raw Edit</button>
                        </div>
                    </div>
        }
        if(ws_obj.state.items.length){
            // pass
        }else {
            $('.empty-worksheet').fadeIn();
        }

        // http://facebook.github.io/react/docs/forms.html#why-textarea-value
        var raw_display = (
                    <textarea
                        id="raw-textarea"
                        className="form-control mousetrap"
                        defaultValue={rawWorksheet.content}
                        rows={rawWorksheet.lines}
                        ref="textarea"
                    />
            )

        var items_display = (
                <WorksheetItemList
                    ref={"list"}
                    active={this.state.activeComponent=='list'}
                    canEdit={canEdit}
                    saveAndUpdateWorksheet={this.saveAndUpdateWorksheet}
                    toggleEditing={this.toggleEditing}
                    toggleRawMode={this.toggleRawMode}
                    toggleSearchBar={this.toggleSearchBar}
                    hideSearchBar={this.hideSearchBar}
                    updateWorksheetFocusIndex={this._setfocusIndex}
                    updateWorksheetSubFocusIndex={this._setWorksheetSubFocusIndex}
                    showSearchBar={this.showSearchBar}
                    toggleEditingText={this.toggleEditingText}
                    refreshWorksheet={this.refreshWorksheet}
                />
            )

        var search_display = (
                <WorksheetSearch
                    ref={"search"}
                    canEdit={this.canEdit()}
                    handleFocus={this.handleSearchFocus}
                    handleBlur={this.handleSearchBlur}
                    active={this.state.activeComponent=='search'}
                    show={this.state.showSearchBar}
                    refreshWorksheet={this.refreshWorksheet}
                />
            )
        var worksheet_side_panel = (
                <WorksheetSidePanel
                    ref={"panel"}
                    active={this.state.activeComponent=='side_panel'}
                    focusIndex={this.state.focusIndex}
                    subFocusIndex={this.state.subFocusIndex}
                />
            )
        //simple switch out if raw or items
        var worksheet_display = this.state.rawMode ? raw_display : items_display

        return (
            <div id="worksheet" className={serachClassName}>
                {search_display}
<<<<<<< HEAD
                {worksheet_side_panel}
                <div className="ws-container">
                    <div className="container-fluid">
                        <div id="worksheet_content" className={editableClassName}>
                            <div className="header-row">
                                <div className="row">
                                    <div className="col-sm-6">
                                        <div className="worksheet-name">
                                            <h1 className="worksheet-icon">{ws_obj.state.name}</h1>
                                            <div className="worksheet-author">{ws_obj.state.owner}</div>
                                        </div>
=======
                <div className="container">
                    <div id="worksheet_content" className={editableClassName}>
                        <div className="header-row">
                            <div className="row">
                                <div className="col-sm-6">
                                    <div className="worksheet-name">
                                        <h1 className="worksheet-icon">{ws_obj.state.name}</h1>
                                        <div className="worksheet-author">{ws_obj.state.owner}</div>
                                        <div className="worksheet-permission">Permission: {ws_obj.state.permission_str}</div>
>>>>>>> c46a5599
                                    </div>
                                    <div className="col-sm-6">
                                        <div className="controls">
                                            <a href="#" data-toggle="modal" data-target="#glossaryModal" className="glossary-link"><code>?</code> Keyboard Shortcuts</a>
                                            {editFeatures}
                                        </div>
                                    </div>
                                </div>
                                <hr />
                            </div>
                            {worksheet_display}
                        </div>
                    </div>
                </div>
                <div id="dragbar"></div>
            </div>
        )
    }
});

var worksheet_react = <Worksheet />;
React.render(worksheet_react, document.getElementById('worksheet_container'));<|MERGE_RESOLUTION|>--- conflicted
+++ resolved
@@ -334,7 +334,6 @@
         return (
             <div id="worksheet" className={serachClassName}>
                 {search_display}
-<<<<<<< HEAD
                 {worksheet_side_panel}
                 <div className="ws-container">
                     <div className="container-fluid">
@@ -345,18 +344,8 @@
                                         <div className="worksheet-name">
                                             <h1 className="worksheet-icon">{ws_obj.state.name}</h1>
                                             <div className="worksheet-author">{ws_obj.state.owner}</div>
+                                            <div className="worksheet-permission">Permission: {ws_obj.state.permission_str}</div>
                                         </div>
-=======
-                <div className="container">
-                    <div id="worksheet_content" className={editableClassName}>
-                        <div className="header-row">
-                            <div className="row">
-                                <div className="col-sm-6">
-                                    <div className="worksheet-name">
-                                        <h1 className="worksheet-icon">{ws_obj.state.name}</h1>
-                                        <div className="worksheet-author">{ws_obj.state.owner}</div>
-                                        <div className="worksheet-permission">Permission: {ws_obj.state.permission_str}</div>
->>>>>>> c46a5599
                                     </div>
                                     <div className="col-sm-6">
                                         <div className="controls">
