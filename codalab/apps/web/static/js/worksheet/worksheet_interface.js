--- conflicted
+++ resolved
@@ -77,7 +77,6 @@
     toggleEditing: function(){
         this.setState({editMode:!this.state.editMode});
     },
-<<<<<<< HEAD
     toggleSearchBar: function(){
         this.setState({showSearchBar:!this.state.showSearchBar});
     },
@@ -88,26 +87,10 @@
         this.setState({showSearchBar:true});
     },
     render: function(){
-=======
-    // ATL remove search bar for demo
-    // render: function(){
-    //     var canEdit = ws_obj.getState().edit_permission && this.state.editMode;
-    //     return (
-    //         <div id="worksheet">
-    //             <WorksheetSearch handleFocus={this.handleSearchFocus} handleBlur={this.handleSearchBlur} ref={"search"} active={this.state.activeComponent=='search'}/>
-    //             <div className="container">
-    //                 <WorksheetItemList ref={"list"} active={this.state.activeComponent=='list'} canEdit={canEdit} toggleEditing={this.toggleEditing} />
-    //             </div>
-    //         </div>
-    //     )
-    // }
-        render: function(){
->>>>>>> 68c5f009
         var canEdit = ws_obj.getState().edit_permission && this.state.editMode;
         var searchHidden = !this.state.showSearchBar;
         var className = searchHidden ? 'search-hidden' : '';
         return (
-<<<<<<< HEAD
             <div id="worksheet" className={className}>
                 <WorksheetSearch
                     ref={"search"}
@@ -116,9 +99,6 @@
                     active={this.state.activeComponent=='search'}
                     show={this.state.showSearchBar}
                 />
-=======
-            <div id="worksheet">
->>>>>>> 68c5f009
                 <div className="container">
                     <WorksheetItemList
                         ref={"list"}
