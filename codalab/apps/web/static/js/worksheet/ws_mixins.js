--- conflicted
+++ resolved
@@ -12,9 +12,6 @@
         this.props.setFocus(this);
     },
     keysToHandle: function(){
-<<<<<<< HEAD
-        return['up','k','down','j','x','d']
-=======
         return['up','k','down','j','x'];
     },
     scrollToRow: function(index){
@@ -24,7 +21,6 @@
             offsetTop = this.getDOMNode().offsetTop + (this.refs.row0.getDOMNode().offsetHeight * index) - 100;
         }
         $('html,body').stop(true).animate({scrollTop: offsetTop}, 250);
->>>>>>> 77ea665f
     },
     handleKeydown: function(event){
         var item = this.props.item.state;
@@ -69,7 +65,7 @@
                     break;
                 case 'x':
                     event.preventDefault();
-                    // if it doesn't have a method for deleting its own rows, we don't care about 
+                    // if it doesn't have a method for deleting its own rows, we don't care about
                     // passing the keyboard action
                     if(!this.hasOwnProperty('deleteCheckedRows')){
                         this.setState({checked: !this.state.checked});
