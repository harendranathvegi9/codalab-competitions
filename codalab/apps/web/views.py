--- conflicted
+++ resolved
@@ -641,11 +641,11 @@
         context = super(WorksheetDetailView, self).get_context_data(**kwargs)
         return context
 
-
-<<<<<<< HEAD
+@login_required
 def my_datasets(request):
     return render(request, "web/my/datasets.html")
-=======
+
+
 @login_required
 def user_settings(request):
     if request.method == "POST":
@@ -671,5 +671,4 @@
         request.user.save()
         return render(request, "web/my/settings.html", {"saved_successfully": True})
 
-    return render(request, "web/my/settings.html")
->>>>>>> c150dc9b
+    return render(request, "web/my/settings.html")