--- conflicted
+++ resolved
@@ -1,13 +1,10 @@
 from django.conf.urls import patterns, include, url
+from django.conf.urls.static import static
 from django.conf import settings
+from django.contrib import admin
 from django.contrib.staticfiles.urls import staticfiles_urlpatterns
-<<<<<<< HEAD
 from django.views.generic import TemplateView
 
-=======
-from django.conf.urls.static import static
->>>>>>> 612f1d03
-from django.contrib import admin
 admin.autodiscover()
 
 urlpatterns = patterns('',
