--- conflicted
+++ resolved
@@ -25,12 +25,8 @@
     SERVER_NAME='localhost'
     DEBUG = False
     TEMPLATE_DEBUG = DEBUG
-<<<<<<< HEAD
-    COMPILE_LESS = False
-=======
     COMPILE_LESS = True # is the less -> css already done or would you like less.js to compile it on render
     LOCAL_MATHJAX = False # see prep_for_offline
->>>>>>> 602cce89
 
     if 'CONFIG_SERVER_NAME' in os.environ:
         SERVER_NAME = os.environ.get('CONFIG_SERVER_NAME')
