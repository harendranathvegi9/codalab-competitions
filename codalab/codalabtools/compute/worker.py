--- conflicted
+++ resolved
@@ -80,11 +80,7 @@
     file_name = url_without_params.split('/')[-1]
     file_ext = os.path.splitext(file_name)[1]
 
-<<<<<<< HEAD
-    logger.info("get_bundle :: Getting %s from %s" % (file_name, url))
-=======
     logger.debug("get_bundle :: Getting %s from %s" % (file_name, url))
->>>>>>> ff9c0186
 
     # Save the bundle to a temp file
     # file_download_path = os.path.join(root_dir, file_name)
@@ -352,13 +348,7 @@
             # Fetch and stage the bundles
             logger.info("Fetching bundles...")
             start = time.time()
-<<<<<<< HEAD
-
-=======
-            # blob_service = BlobService(config.getAzureStorageAccountName(),
-            #                            config.getAzureStorageAccountKey())
-            # bundles = getBundle(root_dir, blob_service, container, run_id, 'run')
->>>>>>> ff9c0186
+
             bundles = get_bundle(root_dir, 'run', bundle_url)
 
             end = time.time() - start
