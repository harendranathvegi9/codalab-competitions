#!/usr/bin/env python
"""
Defines the worker process which handles computations.
"""
import azure
import json
import logging
import logging.config
import os
import shutil
import sys
import tempfile
import time
import yaml
from os.path import dirname, abspath, join
from subprocess import Popen, PIPE
from zipfile import ZipFile


# Add codalabtools to the module search path
sys.path.append(dirname(dirname(dirname(abspath(__file__)))))

from azure.storage import BlobService
from codalabtools import BaseWorker, BaseConfig
from codalabtools.azure_extensions import AzureServiceBusQueue

logger = logging.getLogger('codalabtools')

class WorkerConfig(BaseConfig):
    """
    Defines configuration properties (mostly credentials) for a worker process.
    """
    def __init__(self, filename='.codalabconfig'):
        super(WorkerConfig, self).__init__(filename)
        self._winfo = self.info['compute-worker']

    def getLoggerDictConfig(self):
        """Gets Dict config for logging configuration."""
        if 'logging' in self._winfo:
            return self._winfo['logging']
        else:
            return super(WorkerConfig, self).getLoggerDictConfig()

    def getAzureStorageAccountName(self):
        """Gets the Azure Storage account name."""
        return self._winfo['azure-storage']['account-name']

    def getAzureStorageAccountKey(self):
        """Gets the Azure Storage account key."""
        return self._winfo['azure-storage']['account-key']

    def getAzureServiceBusNamespace(self):
        """Gets the Azure Service Bus namespace."""
        return self._winfo['azure-service-bus']['namespace']

    def getAzureServiceBusKey(self):
        """Gets the Azure Service Bus key."""
        return self._winfo['azure-service-bus']['key']

    def getAzureServiceBusIssuer(self):
        """Gets the Azure Service Bus issuer."""
        return self._winfo['azure-service-bus']['issuer']

    def getAzureServiceBusQueue(self):
        """Gets the name of the Azure Service Bus queue to listen to."""
        return self._winfo['azure-service-bus']['listen-to']

    def getLocalRoot(self):
        """Gets the path for the local directory where files are staged or None if the path is not provided."""
        return self._winfo['local-root'] if 'local-root' in self._winfo else None

def getBundle(root_path, blob_service, container, bundle_id, bundle_rel_path, max_depth=3):
    """
    be controlled with the max_depth parameter.

    root_path: Path of the local directory under which all files are staged for execution.
    blob_service: Azure BlobService to access the storage account holding the bundles.
    container: Name of Blob container holding the bundles in the specified storage account.
    bundle_id: The ID of the bundle which in this implementation is the path of the Blob
        relative to the container. For example if a bundle is stored in a Blob with URL
        'https://codalab.blob.core.windows.net/bundlecontainer/bundles/1/run.txt' then
        the bundle ID is 'bundles/1/run.txt'.
    bundle_rel_path: Path of the local bundle directory relative to the root directory. For
        example, if root_path is 'C:\\tmp123' and bundle_rel_path is 'run\\program', then the
        program bundle will be located at 'C:\\tmp123\\run\\program'.
    max_depth: An optional argument to limit the depth of recursion when resolving bundle
        dependencies.

    Return value: A dictionary where each key denotes the relative path of a bundle which
        was staged. The value associated with a key is a dictionary representing the bundle's
        metadata. The value may be None if a metadata file was not found. For a valid run,
        the set of keys should contain at the minimum: 'run', 'run\\program' and 'run\\input'.
    """

    def getThem(bundle_id, bundle_rel_path, bundles, depth):
        """Recursively gets the bundles."""
        # download the bundle and save it to a temporary location
        try:
            blob = blob_service.get_blob(container, bundle_id)
        except azure.WindowsAzureMissingResourceError:
            #file not found lets None this bundle
            bundles[bundle_rel_path] = None
            return bundles

        bundle_ext = os.path.splitext(bundle_id)[1]
        bundle_file = tempfile.NamedTemporaryFile(prefix='tmp', suffix=bundle_ext, dir=root_path, delete=False)

        #take our temp file and write whatever is it form the blob
        with open(bundle_file.name, 'wb') as f:
            f.write(blob)
        # stage the bundle directory
        bundle_path = join(root_path, bundle_rel_path)
        metadata_path = join(bundle_path, 'metadata')

        if bundle_ext == '.zip':
            with ZipFile(bundle_file.file, 'r') as z:
                z.extractall(bundle_path)
        else:
            os.mkdir(bundle_path)
            shutil.copyfile(bundle_file.name, metadata_path)
        # read the metadata if it exists
        bundle_info = None
        if os.path.exists(metadata_path):
            with open(metadata_path) as mf:
                bundle_info = yaml.load(mf)
        bundles[bundle_rel_path] = bundle_info
        # get referenced bundles

        if (bundle_info is not None) and (depth < max_depth):
            for (k, v) in bundle_info.items():
                if k not in ("description", "command", "exitCode", "elapsedTime", "stdout", "stderr", "submitted-by", "submitted-at"):
                    if isinstance(v, str):
                        getThem(v, join(bundle_rel_path, k), bundles, depth + 1)

        return bundles

    return getThem(bundle_id, bundle_rel_path, {}, 0)

def _send_update(queue, task_id, status):
    """
    Sends a status update about the running task.

    queue: The Queue to send the update to.
    id: The task ID.
    status: The new status for the task. One of 'running', 'finished' or 'failed'.
    """
    body = json.dumps({'id': task_id,
                       'task_type': 'run_update',
                       'task_args': {'status': status}})
    queue.send_message(body)

def _upload(blob_service, container, blob_id, blob_file):
    """
    Uploads a Blob.

    blob_service: A BlobService object.
    container: Name of the container to uplaod the Blob to.
    blob_id: Name of the Blob relative to the container.
    blob_file: Path of the local file to upload as a BlockBlob.
    """
    with open(blob_file, 'rb') as f:
        blob = f.read()
        blob_service.put_blob(container, blob_id, blob, x_ms_blob_type='BlockBlob')

def get_run_func(config):
    """
    Returns the function to invoke in order to do a run given the specified configuration.

    config: A pre-configured instance of WorkerConfig.

    Returns: The function to invoke given a Run task: f(task_id, task_args)
    """

    def run(task_id, task_args):
        """
        Performs a Run.

        task_id: The tracking ID for this task.
        task_args: The input arguments for this task:
        """
        run_id = task_args['bundle_id']
        execution_time_limit = task_args['execution_time_limit']
        container = task_args['container_name']
        reply_to_queue_name = task_args['reply_to']
        queue = AzureServiceBusQueue(config.getAzureServiceBusNamespace(),
                                     config.getAzureServiceBusKey(),
                                     config.getAzureServiceBusIssuer(),
                                     reply_to_queue_name)
        root_dir = None
        current_dir = os.getcwd()

        try:
            _send_update(queue, task_id, 'running')
            # Create temporary directory for the run
            root_dir = tempfile.mkdtemp(dir=config.getLocalRoot())
            # Fetch and stage the bundles
            blob_service = BlobService(config.getAzureStorageAccountName(),
                                       config.getAzureStorageAccountKey())
            bundles = getBundle(root_dir, blob_service, container, run_id, 'run')
            # Verify we have an input folder: create one if it's not in the bundle.
            input_rel_path = join('run', 'input')
            if input_rel_path not in bundles:
                input_dir = join(root_dir, 'run', 'input')
                if os.path.exists(input_dir) == False:
                    os.mkdir(input_dir)
            # Verify we have a program
            prog_rel_path = join('run', 'program')
            if prog_rel_path not in bundles:
                raise Exception("Program bundle is not available.")
            prog_info = bundles[prog_rel_path]
            if prog_info is None:
                raise Exception("Program metadata is not available.")
            prog_cmd = ""
            if 'command' in prog_info:
                prog_cmd = prog_info['command'].strip()
            if len(prog_cmd) <= 0:
                raise Exception("Program command is not specified.")
            # Create output folder
            output_dir = join(root_dir, 'run', 'output')
            if os.path.exists(output_dir) == False:
                os.mkdir(output_dir)
            # Create temp folder
            temp_dir = join(root_dir, 'run', 'temp')
            if os.path.exists(temp_dir) == False:
                os.mkdir(temp_dir)
            # Report the list of folders and files staged
            #
            # Invoke custom evaluation program
            run_dir = join(root_dir, 'run')
            os.chdir(run_dir)
            os.environ["PATH"] += os.pathsep + run_dir + "/program"
            logger.debug("Execution directory: %s", run_dir)
            # Update command-line with the real paths
            logger.debug("CMD: %s", prog_cmd)
            prog_cmd = prog_cmd.replace("$program", join('.', 'program')) \
                                .replace("$input", join('.', 'input')) \
                                .replace("$output", join('.', 'output')) \
                                .replace("$tmp", join('.', 'temp')) \
                                .replace("/", os.path.sep) \
                                .replace("\\", os.path.sep)
            logger.debug("Invoking program: %s", prog_cmd)
            stdout_file = join(run_dir, 'stdout.txt')
            stderr_file = join(run_dir, 'stderr.txt')
            startTime = time.time()
            exit_code = None
            timed_out = False

            with open(stdout_file, "wb") as out, open(stderr_file, "wb") as err:
                evaluator_process = Popen(prog_cmd.split(' '), stdout=out, stderr=err)

                while exit_code is None:
                    exit_code = evaluator_process.poll()

                    # time in seconds
                    if exit_code is None and time.time() - startTime > execution_time_limit:
                        evaluator_process.kill()
                        exit_code = -1
                        logger.info("Killed process for running too long!")
                        err.write("Execution time limit exceeded!")
                        timed_out = True
                        break
                    else:
                        time.sleep(.1)

            logger.debug("Exit Code: %d", exit_code)
            endTime = time.time()
            elapsedTime = endTime - startTime
            prog_status = {
                'exitCode': exit_code,
                'elapsedTime': elapsedTime
            }
            with open(join(output_dir, 'metadata'), 'w') as f:
                f.write(yaml.dump(prog_status, default_flow_style=False))
            # Upload stdout and stderr files
            stdout_id = "%s/stdout.txt" % (os.path.splitext(run_id)[0])
            _upload(blob_service, container, stdout_id, stdout_file)
            stderr_id = "%s/stderr.txt" % (os.path.splitext(run_id)[0])
            _upload(blob_service, container, stderr_id, stderr_file)

            # check if timed out AFTER output files are written! If we exit sooner, no output is written
            if timed_out:
                raise Exception("Execution time limit exceeded!")

            private_dir = join(output_dir, 'private')
            if os.path.exists(private_dir):
                logger.debug("Packing private results...")
                private_output_file = join(root_dir, 'run', 'private_output.zip')
                shutil.make_archive(os.path.splitext(private_output_file)[0], 'zip', output_dir)
                private_output_id = "%s/private_output.zip" % (os.path.splitext(run_id)[0])
                _upload(blob_service, container, private_output_id, private_output_file)
                shutil.rmtree(private_dir)

            # Pack results and send them to Blob storage
            logger.debug("Packing results...")
            output_file = join(root_dir, 'run', 'output.zip')
            shutil.make_archive(os.path.splitext(output_file)[0], 'zip', output_dir)
            output_id = "%s/output.zip" % (os.path.splitext(run_id)[0])
            _upload(blob_service, container, output_id, output_file)
<<<<<<< HEAD
=======

            # Check if the output folder contain an "html file" and copy the html file as detailed_results.html
            # traverse root directory, and list directories as dirs and files as files
            html_found = False
            for root, dirs, files in os.walk(output_dir):
                if not (html_found):
                    path = root.split('/')                      
                    for file in files:
                        file_to_upload = os.path.join(root,file)
                        file_ext = os.path.splitext(file_to_upload)[1]
                        if file_ext.lower() ==".html":
                            html_file_id = "%s/html/%s" % (os.path.splitext(run_id)[0],"detailed_results.html")
                            print "file_to_upload:%s" % file_to_upload  
                            _upload(blob_service, container, html_file_id, file_to_upload)
                            html_found = True                            
>>>>>>> 03351e31
            _send_update(queue, task_id, 'finished')
        except Exception:
            logger.exception("Run task failed (task_id=%s).", task_id)
            _send_update(queue, task_id, 'failed')

        # comment out for dev and viewing of raw folder outputs.
        if root_dir is not None:
           # Try cleaning-up temporary directory
           try:
               os.chdir(current_dir)
               shutil.rmtree(root_dir)
           except:
               logger.exception("Unable to clean-up local folder %s (task_id=%s)", root_dir, task_id)
    return run

def main():
    """
    Setup the worker and start it.
    """
    config = WorkerConfig()

    logging.config.dictConfig(config.getLoggerDictConfig())

    # queue to listen to for notifications of tasks to perform
    queue = AzureServiceBusQueue(config.getAzureServiceBusNamespace(),
                                 config.getAzureServiceBusKey(),
                                 config.getAzureServiceBusIssuer(),
                                 config.getAzureServiceBusQueue())
    # map task type to function to accomplish the task
    vtable = {
        'run' : get_run_func(config)
    }
    # create and start the worker
    worker = BaseWorker(queue, vtable, logger)
    logger.info("Starting compute worker.")
    worker.start()

if __name__ == "__main__":

    main()<|MERGE_RESOLUTION|>--- conflicted
+++ resolved
@@ -296,8 +296,6 @@
             shutil.make_archive(os.path.splitext(output_file)[0], 'zip', output_dir)
             output_id = "%s/output.zip" % (os.path.splitext(run_id)[0])
             _upload(blob_service, container, output_id, output_file)
-<<<<<<< HEAD
-=======
 
             # Check if the output folder contain an "html file" and copy the html file as detailed_results.html
             # traverse root directory, and list directories as dirs and files as files
@@ -313,7 +311,6 @@
                             print "file_to_upload:%s" % file_to_upload  
                             _upload(blob_service, container, html_file_id, file_to_upload)
                             html_found = True                            
->>>>>>> 03351e31
             _send_update(queue, task_id, 'finished')
         except Exception:
             logger.exception("Run task failed (task_id=%s).", task_id)
