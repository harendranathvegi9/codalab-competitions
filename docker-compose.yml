version: '2'
services:
  # --------------------------------------------------------------------------
  # HTTP Server
  # --------------------------------------------------------------------------
  nginx:
#    build: ./nginx/
    image: nginx
    environment:
      - NGINX_PORT=${NGINX_PORT}
      - DJANGO_PORT=${DJANGO_PORT}
    ports:
      - ${NGINX_PORT}:${NGINX_PORT}
#    command: bash
    command: bash -x app/run_nginx.sh
#    command: bash -c "envsubst < /etc/nginx/conf.d/mysite.template > /etc/nginx/conf.d/default.conf && nginx -g 'daemon off;'"
    volumes:
<<<<<<< HEAD
      - ./nginx/logs:/var/log/nginx
=======
#      - .nginx/logs:/var/log/nginx
>>>>>>> 754e0612
      - .:/app
    links:
      - django:django
    container_name: nginx


  # --------------------------------------------------------------------------
  # Database
  # --------------------------------------------------------------------------
  mysql:
    image: mysql:5.7
    hostname: mysql
    environment:
      - MYSQL_ROOT_PASSWORD=${MYSQL_ROOT_PASSWORD}
      - MYSQL_DATABASE=${MYSQL_DATABASE}
    ports:
      - 3306:3306
    container_name: mysql

  
  # --------------------------------------------------------------------------
  # Message queue
  # --------------------------------------------------------------------------
  rabbit:
    image: rabbitmq:3.5.7
    hostname: rabbit
    environment:
      - RABBITMQ_DEFAULT_USER=${RABBITMQ_DEFAULT_USER}
      - RABBITMQ_DEFAULT_PASS=${RABBITMQ_DEFAULT_PASS}
    ports:
      - "5672:5672" 
      - "15672:15672"
    container_name: rabbit

  flower:
    image: totem/celery-flower-docker
    hostname: flower
    ports:
      - "5555:5555"
    environment:
      - AMQP_USERNAME=${AMQP_USERNAME}
      - AMQP_PASSWORD=${AMQP_PASSWORD}
      - AMQP_HOST=rabbit
      - AMQP_PORT=${AMQP_PORT}
      - FLOWER_BASIC_AUTH=${FLOWER_BASIC_AUTH}
    volumes:
      - .:/app
    links:
      - rabbit
    container_name: flower


  # --------------------------------------------------------------------------
  # Cache
  # --------------------------------------------------------------------------
  memcached:
    image: memcached
    hostname: memcached
    ports:
      - "11211:11211"
    command: "/usr/local/bin/memcached -u memcache -vv"
    container_name: memcached


  # --------------------------------------------------------------------------
  # Django
  # --------------------------------------------------------------------------
  django:
    build:
      context: .
      dockerfile: Dockerfile
    hostname: django
    command: bash run_django.sh
    volumes:
      - .:/app
    env_file: .env 
    ports:
      - "8000:8000"
    links:
      - mysql
      - rabbit
      - memcached
    container_name: django


  # --------------------------------------------------------------------------
  # Celery Workers
  # --------------------------------------------------------------------------
  worker_site:
    build:
      context: .
      dockerfile: Dockerfile
    command: sh run_site.sh
    volumes:
      - .:/app
    links:
      - mysql
      - rabbit
    container_name: worker_site
      
  worker_compute:
    build:
      context: .
      dockerfile: Dockerfile
    command: sh run_compute.sh
    volumes:
      - .:/app
    links:
      - mysql
      - rabbit
    container_name: worker_compute<|MERGE_RESOLUTION|>--- conflicted
+++ resolved
@@ -15,11 +15,7 @@
     command: bash -x app/run_nginx.sh
 #    command: bash -c "envsubst < /etc/nginx/conf.d/mysite.template > /etc/nginx/conf.d/default.conf && nginx -g 'daemon off;'"
     volumes:
-<<<<<<< HEAD
       - ./nginx/logs:/var/log/nginx
-=======
-#      - .nginx/logs:/var/log/nginx
->>>>>>> 754e0612
       - .:/app
     links:
       - django:django
